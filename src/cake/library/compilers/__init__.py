"""Base Class and Utilities for C/C++ Compiler Tools.

@see: Cake Build System (http://sourceforge.net/projects/cake-build)
@copyright: Copyright (c) 2010 Lewis Baker, Stuart McMahon.
@license: Licensed under the MIT license.
"""

__all__ = ["Compiler"]

import sys
import weakref
import os
import os.path
import binascii
import tempfile
import subprocess
import zlib
import itertools
try:
  import cPickle as pickle
except ImportError:
  import pickle

import cake.path
import cake.filesys
import cake.hash
from cake.engine import Script, DependencyInfo, BuildError
from cake.library import (
  Tool, FileTarget, getPathsAndTasks, getPathAndTask, memoise
  )
from cake.task import Task

class CompilerNotFoundError(Exception):
  """Exception raised when a compiler cannot be found.
  
  This exception may be raised by the findCompiler() group of
  functions such as L{cake.library.compilers.msvc.findMsvcCompiler}
  and L{cake.library.compilers.gcc.findGccCompiler}.
  """
  pass

class CompilerTarget(FileTarget):
  """Base class for compiler targets.

  @ivar compiler: The compiler usd to build the target.
  @type compiler: L{Compiler}
  """  
  def __init__(self, path, task, compiler):
    FileTarget.__init__(self, path, task)
    self.compiler = compiler

class PchTarget(CompilerTarget):
  """A precompiled header target.

  @ivar pch: The pch file target.
  @type pch: L{FileTarget}
  @ivar object: The object file target.
  @type object: L{FileTarget}
  @ivar header: The #include used to build the pch.
  @type header: string
  """
  def __init__(self, path, task, compiler, header, object):
    CompilerTarget.__init__(self, path, task, compiler)
    self.pch = FileTarget(path, task)
    if object is None:
      self.object = None
    else:
      self.object = FileTarget(object, task)
    self.header = header

class ObjectTarget(CompilerTarget):
  """An object target.

  @ivar object: The object file target.
  @type object: L{FileTarget}
  """
  def __init__(self, path, task, compiler):
    CompilerTarget.__init__(self, path, task, compiler)
    self.object = FileTarget(path, task)
  
class LibraryTarget(CompilerTarget):
  """A library target.

  @ivar library: The library file target.
  @type library: L{FileTarget}
  """
  def __init__(self, path, task, compiler):
    CompilerTarget.__init__(self, path, task, compiler)
    self.library = FileTarget(path, task)

class ModuleTarget(CompilerTarget):
  """A module target.

  @ivar module: The module file target.
  @type module: L{FileTarget}
  @ivar library: An optional import library file target.
  @type library: L{FileTarget}
  @ivar manifest: An optional manifest file target.
  @type manifest: L{FileTarget}
  """
  def __init__(self, path, task, compiler, library, manifest):
    CompilerTarget.__init__(self, path, task, compiler)
    self.module = FileTarget(path, task)
    if library is None:
      self.library = None
    else:
      self.library = FileTarget(library, task)
    if manifest is None:
      self.manifest = None
    else:
      self.manifest = FileTarget(manifest, task)

class ProgramTarget(CompilerTarget):
  """A program target.

  @ivar program: The program file target.
  @type program: L{FileTarget}
  @ivar manifest: An optional manifest file target.
  @type manifest: L{FileTarget}
  """
  def __init__(self, path, task, compiler, manifest):
    CompilerTarget.__init__(self, path, task, compiler)
    self.program = FileTarget(path, task)
    if manifest is None:
      self.manifest = None
    else:
      self.manifest = FileTarget(manifest, task)

class ResourceTarget(CompilerTarget):
  """A resource target.

  @ivar resource: The resource file target.
  @type resource: L{FileTarget}
  """
  def __init__(self, path, task, compiler):
    CompilerTarget.__init__(self, path, task, compiler)
    self.resource = FileTarget(path, task)

def getLinkPathsAndTasks(files):
  paths = []
  tasks = []
  for f in files:
    if isinstance(f, PchTarget):
      if f.object is not None:
        paths.append(f.object.path)
        tasks.append(f.object.task)
    elif isinstance(f, FileTarget):
      paths.append(f.path)
      tasks.append(f.task)
    else:
      paths.append(f)
  return paths, tasks

class Command(object):
  
  def __init__(self, args, func):
    self.args = args
    self.func = func
    
  def __repr__(self):
    return repr(self.args)
  
  def __call__(self, *args):
    return self.func(*args)

def makeCommand(args):
  def run(func):
    return Command(args, func)
  return run

def _escapeArg(arg):
  if ' ' in arg:
    if '"' in arg:
      arg = arg.replace('"', '\\"')
    return '"' + arg + '"'
  else:
    return arg

def _escapeArgs(args):
  return [_escapeArg(arg) for arg in args]

def _zipFile(source, target):
  data = cake.filesys.readFile(source)
  try:
    data = zlib.compress(data, 1)
  except zlib.error, e:
    raise EnvironmentError(str(e))
  cake.filesys.writeFile(target, data)

def _unzipFile(source, target):
  data = cake.filesys.readFile(source)
  try:
    data = zlib.decompress(data)
  except zlib.error, e:
    raise EnvironmentError(str(e))
  cake.filesys.writeFile(target, data)

class Compiler(Tool):
  """Base class for C/C++ compiler tools.
  """
  
  NO_OPTIMISATION = 0
  """No optimisation.
  
  Your code should run slowest at this level, but debugging should
  be easiest. The code you step through with a debugger should closely
  match the original source.
  
  Related compiler options::
    GCC:  -O0
    MSVC: /Od
    MWCW: -opt off
  """
  PARTIAL_OPTIMISATION = 1
  """Code is partially optimised.
  
  Depending on the compiler this may include everything up to but
  not including link-time code generation.

  Related compiler options::
    GCC:  -O2
    MSVC: /Ox
    MWCW: -opt level=2  
  """
  FULL_OPTIMISATION = 2
  """Code is fully optimised.
  
  This may include link-time code generation for compilers that
  support it.

  Related compiler options::
    GCC:  -O4
    MSVC: /GL
    MWCW: -opt level=4  
  """
  debugSymbols = None
  """Enable debug symbols.

  Enabling debug symbols will allow you to debug your code, but will
  significantly increase the size of the executable.

  Related compiler options::
    GCC:  -g
    MSVC: /Z7
    MWCW: -sym dwarf-2
  @type: bool
  """
  optimisation = None
  """Set the optimisation level.
  
  Available enum values are: L{NO_OPTIMISATION} L{PARTIAL_OPTIMISATION}
  L{FULL_OPTIMISATION}

  If the value is None the compiler default is used.
  @type: enum or None
  """
  enableRtti = None
  """Enable Run-Time Type Information for C++ compilation.
  
  Disabling RTTI can reduce the executable size, but will prevent you from
  using dynamic_cast to downcast between classes, or typeid() to determine
  the type of a class or struct.

  If the value is None the compiler default is used.

  Related compiler options::
    GCC:  -frtti
    MSVC: /GR
    MWCW: -RTTI on
  @type: bool or None 
  """
  enableExceptions = None
  """Enable exception handling.
  
  Disabling exceptions can significantly reduce the size of the executable.  

  If the value is None the compiler default is used.

  Related compiler options::
    GCC:  -fexceptions
    MSVC: /EHsc
    MWCW: -cpp_exceptions on  
  @type: bool or None
  """  
  warningLevel = None
  """Set the warning level.
  
  What the warning level does may depend on the compiler, but in general
  setting it to 0 will disable all warnings, and setting it to 4 will
  enable all warnings.
  
  If the value is None the compiler default is used.

  Related compiler options (warning level 0)::
    GCC:  -w
    MSVC: /W0

  Related compiler options (warning level 4)::
    GCC:  -Wall
    MSVC: /W4
  @type: int or None
  """
  warningsAsErrors = None
  """Treat warnings as errors.
  
  If enabled warnings will be treated as errors and may prevent compilation
  from succeeding.

  Related compiler options::
    GCC:  -Werror
    MSVC: /WX
    MWCW: -w error  
  @type: bool
  """
  linkObjectsInLibrary = None
  """Link objects rather than libraries.
  
  Linking objects can provide faster program/module links, especially
  if incremental linking is also enabled.

  Note that libraries will still be built, but only the object files will
  be passed to the compilers link line.
  
  If the linker you're using doesn't support response files then linking
  objects may quickly cause the link command line to go over the command
  line limit, causing your link to fail with unexpected results. 
  @type: bool
  """
# TODO: Should this be a string mapFile name? It's inconsistent with importLibrary
# at the moment.
  outputMapFile = None
  """Output a map file.
  
  If enabled the compiler will output a map file that matches the name of
  the executable. The map file will contain a list of symbols used in the
  program or module and their addresses.

  Related compiler options::
    GCC:  -Map=<target>.map
    MSVC: /MAP:<target>.map
    MWCW: -map <target>.map
  @type: bool
  """
  useResponseFile = None
  """Use a response file.
  
  If enabled a response file will be generated containing the compiler
  command line options, and this file will be passed to the compiler
  rather than the options themselves.
  
  This enables you to compile large projects on systems that have
  restrictive command line length limits.
  
  Note that not all compiler versions will support response files, so
  turning it on may prevent compilation from succeeding.
  @type: bool
  """
  useIncrementalLinking = None
  """Use incremental linking.
  
  Incremental linking may speed up linking, but will also increase the size
  of the program or module.

  If the value is None the compiler default is used.

  Related compiler options::
    MSVC: /INCREMENTAL
  @type: bool
  """
  useFunctionLevelLinking = None
  """Use function-level linking.
  
  When function-level linking is enabled the linker will strip out any unused
  functions. For some compilers this option will also strip out any unused
  data.
  
  If the value is None the compiler default is used.

  Related compiler options::
    GCC:  -ffunction-sections, -fdata-sections, --gc-sections
    MSVC: /Gy, /OPT:REF, /OPT:ICF
  @type: bool
  """
  stackSize = None
  """Set the stack size of a program or module.
  
  If the value is None the compiler will use it's default stack sizes.
  If the value is a single int then the value is the stack reserve size.
  If the value is a tuple(int, int) then the first value is the reserve
  size and the second value is the commit size.
   
  Note that some compilers may require you to set the stack size in the linker
  script instead (see L{linkerScript}).
  
  Related compiler options::
    MSVC: /STACK
  @type: None or int or tuple(int, int)
  """
  heapSize = None
  """Set the heap size of a program or module.
  
  If the value is None the compiler will use it's default heap sizes.
  If the value is a single int then the value is the heap reserve size.
  If the value is a tuple(int, int) then the first value is the reserve
  size and the second value is the commit size.

  Related compiler options::
    MSVC: /HEAP
  @type: None or int or tuple(int, int)
  """
  linkerScript = None
  """Set the linker script for a program or module.
  
  This should be set to the path of linker script file.

  Related compiler options::
    MWCW: -lcf <linkerScript>
  @type: string or None
  """
  objectCachePath = None
  """Set the path to the object cache.
  
  Setting this to a path will enable caching of object files for
  compilers that support it. If an object file with the same checksum of
  dependencies exists in the cache then it will be copied from the cache
  rather than being compiled.
  
  You can share an object cache with others by putting the object cache
  on a network share. You will also have to make sure all of your project
  paths match. This could be done by using a virtual drive. An alternative
  is to set a workspace root, but this can be problematic for debugging
  (see L{objectCacheWorkspaceRoot}).
  
  If the value is None then object caching will be turned off.
  @type: string or None
  """
  objectCacheWorkspaceRoot = None
  """Set the object cache workspace root.
  
  Set this if the object cache is to be shared across workspaces.
  This will cause objects and their dependencies under this directory
  to be stored as paths relative to this directory. This allows 
  workspaces at different paths to reuse object files with the 
  potential danger of debug information embedded in the object
  files referring to paths in the wrong workspace.
  @type: string or None
  """
  language = None
  """Set the compilation language.
  
  If the value is set then the compiler will compile all source files
  using the specified language. Example languages are 'c', 'c++'.  
  If the value is None then the language is determined automatically
  based on the extension of each source file.
  
  Related compiler options::
    GCC:  -x <language>
    MSVC: /Tc or /Tp
    MWCW: -lang <language>
  @type: string or None
  """
  pdbFile = None
  """Set the path to the program database file.
  
  If set to a string path the program database file will be generated
  at the given path.
  
  If set to None a program database may still be generated with the
  name of the executable and the extension .pdb.
  
  Related compiler options::
    MSVC: /PDB
  @type: string or None
  """
  strippedPdbFile = None
  """Set the path to the stripped program database file.
  
  If set to a string path a stripped version of the PDB file will be
  generated at the given path. The stripped version will only include
  public symbols. It will not contain type information or line number
  information.
  
  If set to None a stripped PDB file will not be generated.

  Related compiler options::
    MSVC: /PDBSTRIPPED   
  @type: string or None
  """
  subSystem = None
  """Set the sub-system.
  
  Set the sub-system for a Windows executable build. Possible values
  are CONSOLE, NATIVE, POSIX, WINDOWS, WINDOWSCE. The optional values
  [,major[.minor]] can be appended that specify the minimum required
  version of the sub-system.
  
  If set to None and WinMain or wWinMain is defined, WINDOWS will
  be the default.
  If set to None and main or wmain is defined, CONSOLE will be the
  default.
    
  Related compiler options::
    MSVC: /SUBSYSTEM
  @type: string or None
  """
  importLibrary = None
  """Set the path to the import library.
  
  When set to a string path an import library for module()'s will be
  generated at the given path.
  When set to None no import library is generated.
  
  Related compiler options::
    GCC:  --out-implib
    MSVC: /IMPLIB
  @type: string or None
  """
  embedManifest = None
  """Embed the manifest in the executable.
  
  If True the manifest file is embedded within the executable, otherwise
  no manifest file is generated.

  Related compiler options::
    MSVC: /MANIFESTFILE
  @type: bool
  """
  useSse = None
  """Use Streaming SIMD Extensions.
  
  If SSE if turned on the compiler may choose to optimise scalar floating
  point math by using SSE instructions and registers that can perform
  multiple operations in parallel.
  
  Note that if this value is turned on it is up to you to make sure the
  architecture you are compiling for supports SSE instructions.

  Related compiler options::
    GCC: -msse
  @type: bool
  """
  objectSuffix = '.o'
  """The suffix to use for object files.
  
  @type: string
  """
  libraryPrefixSuffixes = [('lib', '.a')]
  """A collection of prefixes and suffixes to use for library files.
  
  The first prefix and suffix in the collection will be used as the
  default prefix/suffix.
  @type: list of tuple(string, string)
  """
  moduleSuffix = '.so'
  """The suffix to use for module files.

  @type: string
  """
  programSuffix = ''
  """The suffix to use for program files.

  @type: string
  """
  pchSuffix = '.gch'
  """The suffix to use for precompiled header files.

  @type: string
  """
  pchObjectSuffix = None
  """The suffix to use for precompiled header object files.

  @type: string or None
  """
  manifestSuffix = None
  """The suffix to use for manifest files.

  @type: string or None
  """
  resourceSuffix = '.o'
  """The suffix to use for resource files.

  @type: string or None
  """
    
  # Map of engine to map of library path to list of object paths
  __libraryObjects = weakref.WeakKeyDictionary()
  
  def __init__(self, configuration, binPaths=None):
    super(Compiler, self).__init__(configuration)
    self.cFlags = []
    self.cppFlags = []
    self.mFlags = []
    self.moduleFlags = []
    self.programFlags = []
    self.includePaths = []
    self.defines = []
    self.forcedIncludes = []
    self.libraryScripts = []
    self.libraryPaths = []
    self.libraries = []
    self.moduleScripts = []
    self.modules = []
    self.__binPaths = binPaths

  def _getObjectsInLibrary(self, path):
    """Get a list of the paths of object files in the specified library.
    
    @param path: Path of the library previously built by a call to library().
    
    @return: A tuple of the paths of objects in the library.
    """
    path = os.path.normcase(os.path.normpath(path))
    libraryObjects = self.__libraryObjects.get(self.configuration, None)
    if libraryObjects:
      return libraryObjects.get(path, None)
    else:
      return None

  def _setObjectsInLibrary(self, path, objectPaths):
    """Set the list of paths of object files in the specified library.
    
    @param path: Path of the library previously built by a call to library().
    @type path: string
    
    @param objectPaths: A list of the objects built by a call to library().
    @type objectPaths: list of strings
    """
    path = os.path.normcase(os.path.normpath(path))
    libraryObjects = self.__libraryObjects.setdefault(self.configuration, {})
    libraryObjects[path] = tuple(objectPaths)

  def addCFlag(self, flag):
    """Add a flag to be used during .c compilation.
    
    @param flag: The flag to add.
    @type flag: string
    """
    self.cFlags.append(flag)
    self._clearCache()
    
  def addCFlags(self, flags):
    """Add a list of flags to be used during .c compilation.

    @param flags: The flags to add.
    @type flags: list of string
    """
    self.cFlags.extend(flags)
    self._clearCache()

  def addCppFlag(self, flag):
    """Add a flag to be used during .cpp compilation.
    
    @param flag: The flag to add.
    @type flag: string
    """
    self.cppFlags.append(flag)
    self._clearCache()
    
  def addCppFlags(self, flags):
    """Add a list of flags to be used during .cpp compilation.

    @param flags: The flags to add.
    @type flags: list of string
    """
    self.cppFlags.extend(flags)
    self._clearCache()

  def addMFlag(self, flag):
    """Add a flag to be used during Objective C compilation.
    
    @param flag: The flag to add.
    @type flag: string
    """
    self.mFlags.append(flag)
    self._clearCache()
    
  def addMFlags(self, flags):
    """Add a list of flags to be used during Objective C compilation.

    @param flags: The flags to add.
    @type flags: list of string
    """
    self.mFlags.extend(flags)
    self._clearCache()

  def addModuleFlag(self, flag):
    """Add a flag to be used during linking of modules.
    
    @param flag: The flag to add.
    @type flag: string
    """
    self.moduleFlags.append(flag)
    self._clearCache()
    
  def addModuleFlags(self, flags):
    """Add a list of flags to be used during linking of modules.

    @param flags: The flags to add.
    @type flags: list of string
    """
    self.moduleFlags.extend(flags)
    self._clearCache()

  def addProgramFlag(self, flag):
    """Add a flag to be used during linking of programs.

    @param flag: The flag to add.
    @type flag: string
    """
    self.programFlags.append(flag)
    self._clearCache()
    
  def addProgramFlags(self, flags):
    """Add a list of flags to be used during linking of programs.

    @param flags: The flags to add.
    @type flags: list of string
    """
    self.programFlags.extend(flags)
    self._clearCache()

  def addIncludePath(self, path):
    """Add an include path to the preprocessor search path.
    
    The newly added path will have search precedence over any
    existing paths.
    
    @param path: The path to add.
    @type path: string
    """
    self.includePaths.append(path)
    self._clearCache()
    
  def getIncludePaths(self):
    """Get an iterator for include paths.
    
    The iterator will return include paths in the order they
    should be searched. 
    """
    return reversed(self.includePaths)

  def addDefine(self, name, value=None):
    """Add a define to the preprocessor command-line.

    The newly added define will have precedence over any
    existing defines with the same name.
    
    @param name: The name of the define to set.
    @type name: string
    @param value: An optional value for the define.
    @type value: string or None
    """
    if value is None:
      self.defines.append(name)
    else:
      self.defines.append("{0}={1}".format(name, value))
    self._clearCache()
  
  def getDefines(self):
    """Get an iterator for preprocessor defines.
    
    The iterator will return defines in the order they should be
    set. Defines set later should have precedence over those set
    first.
    """
    return self.defines

  def addForcedInclude(self, path):
    """Add a file to be forcibly included on the command-line.

    The newly added forced include will be included after any
    previous forced includes.

    @param path: The path to the forced include file. This may need
    to be relative to a previously defined includePath. 
    @type path: string
    """
    self.forcedIncludes.append(path)
    self._clearCache()

  def getForcedIncludes(self):
    """Get an iterator for forced includes.
    
    The iterator will return forced includes in the order they
    should be included.
    """
    return self.forcedIncludes
  
  def addLibrary(self, name):
    """Add a library to the list of libraries to link with.
    
    The newly added library will have search precedence over any
    existing libraries.

    @param name: Name/path of the library to link with.
    @type name: string
    """
    self.libraries.append(name)
    self._clearCache()

  def getLibraries(self):
    """Get an iterator for libraries.
    
    The iterator will return libraries in the order they
    should be searched.
    """
    return reversed(self.libraries)
  
  def addLibraryPath(self, path):
    """Add a path to the list of library search paths.
    
    The newly added path will have search precedence over any
    existing paths.
    
    @param path: The path to add.
    @type path: string
    """
    self.libraryPaths.append(path)
    self._clearCache()
    
  def getLibraryPaths(self):
    """Get an iterator for library paths.
    
    The iterator will return library paths in the order they
    should be searched.
    """
    return reversed(self.libraryPaths)

  def addLibraryScript(self, path):
    """Add a script to be executed before performing a link.
    
    The script will be executed prior to any subsequent
    program() or module() targets being built.
    
    @param path: Path of the script to execute.
    @type path: string
    """
    self.libraryScripts.append(path)
    self._clearCache()

  def addModule(self, name):
    """Add a module to the list of modules to copy.
    
    @param name: Name/path of the module to copy.
    @type name: string
    """
    self.modules.append(name)
    self._clearCache()
    
  def addModuleScript(self, path):
    """Add a script to be executed before copying modules.
    
    The script will be executed by the copyModulesTo()
    function.
    
    @param path: Path of the script to execute.
    @type path: string
    """
    self.moduleScripts.append(path)
    self._clearCache()
    
  def copyModulesTo(self, targetDir, **kwargs):
    """Copy modules to the given target directory.
    
    The modules copied are those previously specified by the
    addModule() function.
    
    @param targetDir: The directory to copy modules to.
    @type targetDir: string

    @return: A list of Task objects, one for each module being
    copied.
    @rtype: list of L{Task}
    """
    compiler = self.clone()
    for k, v in kwargs.iteritems():
      setattr(compiler, k, v)
      
    return compiler._copyModulesTo(targetDir)

  def _copyModulesTo(self, targetDir, **kwargs):
    
    if not self.enabled:
      return []
    
    script = Script.getCurrent()
    engine = self.engine
    configuration = self.configuration

    tasks = []
    for moduleScript in self.moduleScripts:
      tasks.append(configuration.execute(moduleScript, script.variant))

    def doCopy(source, targetDir):
      # Try without and with the extension
      absSource = configuration.abspath(source)
      
      # HACK: We should really be passing in the correct file name here
      if not cake.filesys.isFile(absSource):
        source = cake.path.forceExtension(source, self.moduleSuffix)
        absSource = cake.path.forceExtension(absSource, self.moduleSuffix)
        
      target = cake.path.join(targetDir, cake.path.baseName(absSource))
      absTarget = configuration.abspath(target)
      
      if engine.forceBuild:
        reasonToBuild = "rebuild has been forced"
      elif not cake.filesys.isFile(absTarget):
        reasonToBuild = "'%s' does not exist" % target
      elif engine.getTimestamp(absSource) > engine.getTimestamp(absTarget):
        reasonToBuild = "'%s' is newer than '%s'" % (source, target)
      else:
        # up-to-date
        return

      engine.logger.outputDebug(
        "reason",
        "Rebuilding '%s' because %s.\n" % (target, reasonToBuild),
        )
      engine.logger.outputInfo("Copying %s to %s\n" % (source, target))
      
      try:
        cake.filesys.makeDirs(cake.path.dirName(absTarget))
        cake.filesys.copyFile(source=absSource, target=absTarget)
      except EnvironmentError, e:
        engine.raiseError("%s: %s\n" % (target, str(e)))

      engine.notifyFileChanged(absTarget)

    moduleTasks = []
    for module in self.modules:
      copyTask = engine.createTask(
        lambda s=module,t=targetDir:
          doCopy(s, t)
        )
      copyTask.startAfter(tasks)
      moduleTasks.append(copyTask)
    
    return moduleTasks

  def pch(self, target, source, header, forceExtension=True, **kwargs):
    """Compile an individual header to a pch file.
    
    @param target: Path to the target pch file.
    @type target: string
    
    @param header: Path to the header as it would be included
    by other source files.
    @type header: string.
    
    @param forceExtension: If true then the target path will have
    the default pch file extension appended if it doesn't already
    have it.
    @type forceExtension: bool
    
    @return: A PchTarget containing the path of the pch file
    that will be built and the task that will build it.
    @rtype: L{PchTarget}
    """
     
    # Take a snapshot of the build settings at this point and use that.
    compiler = self.clone()
    for k, v in kwargs.iteritems():
      setattr(compiler, k, v)
      
    return compiler._pch(target, source, header, forceExtension)

  def _pch(self, target, source, header, forceExtension=True):
    
    if forceExtension:
      target = cake.path.forceExtension(target, self.pchSuffix)
    
    if self.pchObjectSuffix is None:
      object = None
    else:
      object = cake.path.stripExtension(target) + self.pchObjectSuffix
    
    if self.enabled:
      source, sourceTask = getPathAndTask(source)
      
      pchTask = self.engine.createTask(
        lambda t=target, s=source, h=header, o=object, c=self:
          c.buildPch(t, s, h, o)
        )
      pchTask.startAfter(sourceTask, threadPool=self.engine.scriptThreadPool)
    else:
      pchTask = None
    
    return PchTarget(
      path=target,
      task=pchTask,
      compiler=self,
      header=header,
      object=object,
      )

  def object(self, target, source, pch=None, forceExtension=True, **kwargs):
    """Compile an individual source to an object file.
    
    @param target: Path of the target object file.
    @type target: string
    
    @param source: Path of the source file.
    @type source: string or FileTarget.
    
    @param pch: A precompiled header file to use. This file can be built
    with the pch() function.
    @type pch: L{PchTarget}
    
    @param forceExtension: If true then the target path will have
    the default object file extension appended if it doesn't already
    have it.
    @type forceExtension: bool
    
    @return: A FileTarget containing the path of the object file
    that will be built and the task that will build it.
    @rtype: L{FileTarget}
    """
     
    # Take a snapshot of the build settings at this point and use that.
    compiler = self.clone()
    for k, v in kwargs.iteritems():
      setattr(compiler, k, v)
      
    return compiler._object(target, source, pch, forceExtension)
    
  def _object(self, target, source, pch=None, forceExtension=True):
    
    if forceExtension:
      target = cake.path.forceExtension(target, self.objectSuffix)
      
    if self.enabled:
    
      prerequisiteTasks = list(self._getObjectPrerequisiteTasks())
      
      source, sourceTask = getPathAndTask(source)
      if sourceTask is not None:
        prerequisiteTasks.append(sourceTask)
      
      _, pchTask = getPathAndTask(pch)
      if pchTask is not None:
        prerequisiteTasks.append(pchTask)
      
      objectTask = self.engine.createTask(
        lambda t=target, s=source, p=pch, c=self:
          c.buildObject(t, s, p)
        )
      objectTask.startAfter(prerequisiteTasks, threadPool=self.engine.scriptThreadPool)
    else:
      objectTask = None
    
    return ObjectTarget(
      path=target,
      task=objectTask,
      compiler=self,
      )
    
  @memoise
  def _getObjectPrerequisiteTasks(self):
    """Return a list of the tasks that are prerequisites for
    building an object file.
    """
    return getPathsAndTasks(self.forcedIncludes)[1]
    
  def objects(self, targetDir, sources, pch=None, **kwargs):
    """Build a collection of objects to a target directory.
    
    @param targetDir: Path to the target directory where the built objects
    will be placed.
    @type targetDir: string
    
    @param sources: A list of source files to compile to object files.
    @type sources: sequence of string or FileTarget objects
    
    @param pch: A precompiled header file to use. This file can be built
    with the pch() function.
    @type pch: L{PchTarget}
    
    @return: A list of FileTarget objects, one for each object being
    built.
    """
    compiler = self.clone()
    for k, v in kwargs.iteritems():
      setattr(compiler, k, v)
    
    results = []
    for source in sources:
      sourcePath, _ = getPathAndTask(source)
      sourceName = cake.path.baseNameWithoutExtension(sourcePath)
      targetPath = cake.path.join(targetDir, sourceName)
      results.append(compiler._object(
        targetPath,
        source,
        pch=pch,
        ))
    return results
    
  def library(self, target, sources, forceExtension=True, **kwargs):
    """Build a library from a collection of objects.
    
    @param target: Path of the library file to build.
    @type target: string
    
    @param sources: A list of object files to archive.
    @type sources: list of string or FileTarget
    
    @param forceExtension: If True then the target path will have
    the default library extension appended to it if it not already
    present.
    
    @return: A FileTarget object representing the library that will
    be built and the task that will build it.
    """

    # Take a snapshot of the current compiler settings
    compiler = self.clone()
    for k, v in kwargs.iteritems():
      setattr(compiler, k, v)
  
    return compiler._library(target, sources, forceExtension)
  
  def _library(self, target, sources, forceExtension=True):
    
    if forceExtension:
      prefix, suffix = self.libraryPrefixSuffixes[0]
      target = cake.path.forcePrefixSuffix(target, prefix, suffix)

    if self.enabled:
  
      paths, tasks = getPathsAndTasks(sources)
      
      self._setObjectsInLibrary(target, paths)
      
      libraryTask = self.engine.createTask(
        lambda t=target, s=paths, c=self:
          c.buildLibrary(t, s)
        )
      libraryTask.startAfter(tasks, threadPool=self.engine.scriptThreadPool)
    else:
      libraryTask = None
    
    return LibraryTarget(
      path=target,
      task=libraryTask,
      compiler=self,
      )
    
  def module(self, target, sources, forceExtension=True, **kwargs):
    """Build a module/dynamic-library.
    
    Modules are executable code that can be dynamically loaded at
    runtime. On some platforms they are referred to as shared-libraries
    or dynamically-linked-libraries (DLLs).
    """
    
    # Take a snapshot of the current compiler settings
    compiler = self.clone()
    for k, v in kwargs.iteritems():
      setattr(compiler, k, v)
  
    return compiler._module(target, sources, forceExtension)
  
  def _module(self, target, sources, forceExtension=True):
    
    if forceExtension:
      target = cake.path.forceExtension(target, self.moduleSuffix)
      if self.importLibrary:
        prefix, suffix = self.libraryPrefixSuffixes[0]
        self.importLibrary = cake.path.forcePrefixSuffix(
          self.importLibrary,
          prefix,
          suffix,
          )

    if self.manifestSuffix is None:
      manifest = None
    else:
      manifest = target + self.manifestSuffix

    if self.enabled:
      variant = Script.getCurrent().variant
  
      paths, tasks = getLinkPathsAndTasks(sources)
  
      execute = self.configuration.execute
      for libraryScript in self.libraryScripts:
        tasks.append(execute(libraryScript, variant))
      
      moduleTask = self.engine.createTask(
        lambda t=target, s=paths, c=self:
          c.buildModule(t, s)
        )
      moduleTask.startAfter(tasks, threadPool=self.engine.scriptThreadPool)
    else:
      moduleTask = None
    
    # XXX: What about returning paths to import libraries?
    
    return ModuleTarget(
      path=target,
      task=moduleTask,
      compiler=self,
      library=self.importLibrary,
      manifest=manifest,
      )

  def program(self, target, sources, forceExtension=True, **kwargs):
    """Build an executable program.

    @param target: Path to the target executable.
    @type target: string
    
    @param sources: A list of source objects/libraries to be linked
    into the executable.
    @type sources: sequence of string/FileTarget
    
    @param forceExtension: If True then target path will have the
    default executable extension appended if it doesn't already have
    it.
    """
    
    # Take a snapshot of the current compiler settings
    compiler = self.clone()
    for name, value in kwargs.iteritems():
      setattr(compiler, name, value)
  
    return compiler._program(target, sources, forceExtension)

  def _program(self, target, sources, forceExtension=True, **kwargs):
    
    if forceExtension:
      target = cake.path.forceExtension(target, self.programSuffix)
    
    if self.manifestSuffix is None:
      manifest = None
    else:
      manifest = target + self.manifestSuffix
    
    if self.enabled:
      variant = Script.getCurrent().variant
  
      paths, tasks = getLinkPathsAndTasks(sources)
      
      execute = self.configuration.execute
      for libraryScript in self.libraryScripts:
        tasks.append(execute(libraryScript, variant))
      
      programTask = self.engine.createTask(
        lambda t=target, s=paths, c=self:
          c.buildProgram(t, s)
        )
      programTask.startAfter(tasks, threadPool=self.engine.scriptThreadPool)
    else:
      programTask = None
    
    return ProgramTarget(
      path=target,
      task=programTask,
      compiler=self,
      manifest=manifest,
      )
      
  def resource(self, target, source, forceExtension=True, **kwargs):
    """Build a resource from a collection of sources.
    
    @param target: Path of the resource file to build.
    @type target: string
    
    @param source: Path of the source file to compile.
    @type source: string
    
    @param forceExtension: If True then the target path will have
    the default resource extension appended to it if it not already
    present.
    
    @return: A FileTarget object representing the resource that will
    be built and the task that will build it.
    """

    # Take a snapshot of the current compiler settings
    compiler = self.clone()
    for k, v in kwargs.iteritems():
      setattr(compiler, k, v)
  
    return compiler._resource(target, source, forceExtension)
  
  def _resource(self, target, source, forceExtension=True):
    
    if forceExtension:
      target = cake.path.forceExtension(target, self.resourceSuffix)

    if self.enabled:
 
      path, task = getPathAndTask(source)
      
      resourceTask = self.engine.createTask(
        lambda t=target, s=path, c=self:
          c.buildResource(t, s)
        )
      resourceTask.startAfter(task, threadPool=self.engine.scriptThreadPool)
    else:
      resourceTask = None
    
    return ResourceTarget(
      path=target,
      task=resourceTask,
      compiler=self,
      )
          
  ###########################
  # Internal methods not part of public API
  
  @memoise
  def _getProcessEnv(self):
    temp = os.environ.get('TMP', os.environ.get('TEMP', os.getcwd()))
    env = {
      'COMSPEC' : os.environ.get('COMSPEC', ''),
      'PATH' : '.',
      'PATHEXT' : ".COM;.EXE;.BAT;.CMD",
      'SYSTEMROOT' : os.environ.get('SYSTEMROOT', ''),
      'TEMP' : temp,
      'TMP' : temp,
      'TMPDIR' : temp,
      }
    
    if self.__binPaths is not None:
      env['PATH'] = os.path.pathsep.join(
        [env['PATH']] + self.__binPaths
        )
      
    if env['SYSTEMROOT']:
      env['PATH'] = os.path.pathsep.join([
        env['PATH'],
        os.path.join(env['SYSTEMROOT'], 'System32'),
        env['SYSTEMROOT'],
        ])
      
    return env

  def _runProcess(
    self,
    args,
    target=None,
    processStdout=None,
    processStderr=None,
    processExitCode=None,
    allowResponseFile=True,
    ):

    if target is not None:
      absTarget = self.configuration.abspath(target)
      cake.filesys.makeDirs(cake.path.dirName(absTarget))

    stdout = None
    stderr = None
    argsPath = None
    try:
      stdout = tempfile.TemporaryFile()
      stderr = tempfile.TemporaryFile()
      
      if allowResponseFile and self.useResponseFile:
        argsTemp, argsPath = tempfile.mkstemp(text=True)
        argsFileString = " ".join(_escapeArgs(args[1:]))
        argsFile = os.fdopen(argsTemp, "wt")
        argsFile.write(argsFileString)
        argsFile.close()
        args = [args[0], '@' + argsPath]
      
      executable = self.configuration.abspath(args[0])
      args = _escapeArgs(args)
      argsString = " ".join(args)
      if cake.system.isWindows():
        args = argsString

      debugString = "run: %s\n" % argsString
      if argsPath is not None:
        debugString += "contents of %s: %s\n" % (argsPath, argsFileString) 
      
      self.engine.logger.outputDebug(
        "run",
        debugString,
        )
      
      try:
        p = subprocess.Popen(
          args=args,
          executable=executable,
          cwd=self.configuration.baseDir,
          env=self._getProcessEnv(),
          stdin=subprocess.PIPE,
          stdout=stdout,
          stderr=stderr,
          )
      except EnvironmentError, e:
        self.engine.raiseError(
          "cake: failed to launch %s: %s\n" % (args[0], str(e))
          )
      p.stdin.close()
  
      exitCode = p.wait()
  
      stdout.seek(0)
      stderr.seek(0)
  
      stdoutText = stdout.read().decode("latin1") 
      stderrText = stderr.read().decode("latin1")
    finally:
      if stdout is not None:
        stdout.close()
      if stderr is not None:
        stderr.close()
      if argsPath is not None:
        os.remove(argsPath)
    
    if stdoutText:
      if processStdout is not None:
        processStdout(stdoutText)
      else:
        self.outputStdout(stdoutText)
    
    if stderrText:
      if processStderr is not None:
        processStderr(stderrText)
      else:
        self.outputStderr(stderrText)
      
    if processExitCode is not None:
      processExitCode(exitCode)
    elif exitCode != 0:
      self.engine.raiseError(
        "%s: failed with exit code %i\n" % (args[0], exitCode)
        )
  
  def outputStdout(self, text):
    # Output stdout to stderr as well. Some compilers will output errors
    # to stderr, and all unexpected output should be treated as an error,
    # or handled/output by client code.
    # An example of a compiler outputting errors to stdout is Mavc's link
    # error, "LINK : fatal error LNK1104: cannot open file '<filename>'".
    text = text.replace("\r\n", "\n")
    sys.stderr.write(text.encode("latin1"))
    sys.stderr.flush()

  def outputStderr(self, text):
    text = text.replace("\r\n", "\n")
    sys.stderr.write(text.encode("latin1"))
    sys.stderr.flush()
<<<<<<< HEAD
  
  def _resolveObjects(self, configuration):
=======
        
  def _resolveObjects(self):
>>>>>>> 8c103b07
    """Resolve the list of library names to object file paths.
    
    @return: A tuple containing a list of paths to resolved objects,
    followed by a list of unresolved libraries.
    @rtype: tuple of (list of string, list of string)
    """
    objects = []
    libraries = list(self.getLibraries())

    if not self.linkObjectsInLibrary:
      return objects, libraries 

    paths = self._scanForLibraries(libraries, True)
    newLibraries = []
      
    for i, path in enumerate(paths):
      if path is not None:
        objectsInLib = self._getObjectsInLibrary(path)
        if objectsInLib is not None:
          objects.extend(objectsInLib)
          continue
      newLibraries.append(libraries[i])
        
    return objects, newLibraries

  def _scanForLibraries(self, libraries, flagMissing=False):
    paths = []
    for library in libraries:
      fileNames = [library]

      libraryExtension = os.path.normcase(cake.path.extension(library))
      for prefix, suffix in self.libraryPrefixSuffixes:
        if libraryExtension != os.path.normcase(suffix):
          fileNames.append(cake.path.addPrefix(library, prefix) + suffix)

      # Add [""] so we search for the full path first
<<<<<<< HEAD
      libraryPaths = itertools.chain([""], self.getLibraryPaths()) 
      for candidate in cake.path.join(libraryPaths, fileNames):
        absCandidate = configuration.abspath(candidate)
=======
      for candidate in cake.path.join(reversed(self.libraryPaths + [""]), fileNames):
        absCandidate = self.configuration.abspath(candidate)
>>>>>>> 8c103b07
        if cake.filesys.isFile(absCandidate):
          paths.append(candidate)
          break
      else:
        if flagMissing:
          paths.append(None)
        else:
          self.engine.logger.outputDebug(
            "scan",
            "scan: Ignoring missing library '" + library + "'\n",
            )
    return paths
  
  def buildPch(self, target, source, header, object):
    compile, args, _ = self.getPchCommands(
      target,
      source,
      header,
      object,
      )
    
    # Check if the target needs building
    _, reasonToBuild = self.configuration.checkDependencyInfo(target, args)
    if not reasonToBuild:
      return # Target is up to date
    self.engine.logger.outputDebug(
      "reason",
      "Rebuilding '" + target + "' because " + reasonToBuild + ".\n",
      )

    targets = [target]
    if object is not None:
      targets.append(object)

    # If we get to here then we didn't find the object in the cache
    # so we need to actually execute the build.
    def command():
      self.engine.logger.outputInfo("Compiling %s\n" % source)
      return compile()

    compileTask = self.engine.createTask(command)
    compileTask.start(immediate=True)

    def storeDependencyInfo():
      abspath = self.configuration.abspath
      normpath = os.path.normpath
      dependencies = [
          normpath(abspath(p))
          for p in compileTask.result
          ]
      newDependencyInfo = self.configuration.createDependencyInfo(
        targets=[target],
        args=args,
        dependencies=dependencies,
        calculateDigests=False,
        )
      self.configuration.storeDependencyInfo(newDependencyInfo)
        
    storeDependencyTask = self.engine.createTask(storeDependencyInfo)
    storeDependencyTask.startAfter(compileTask, immediate=True)

  def buildObject(self, target, source, pch):
    """Perform the actual build of an object.
    
    @param target: Path of the target object file.
    @type target: string
    
    @param source: Path of the source file.
    @type source: string
    """
    compile, args, canBeCached = self.getObjectCommands(
      target,
      source,
      pch,
      )

    configuration = self.configuration
    
    # Check if the target needs building
    oldDependencyInfo, reasonToBuild = configuration.checkDependencyInfo(target, args)
    if not reasonToBuild:
      return # Target is up to date
    self.engine.logger.outputDebug(
      "reason",
      "Rebuilding '" + target + "' because " + reasonToBuild + ".\n",
      )

    useCacheForThisObject = canBeCached and self.objectCachePath is not None
      
    if useCacheForThisObject:
      #######################
      # USING OBJECT CACHE
      #######################
      
      # Prime the file digest cache from previous run so we don't have
      # to recalculate file digests for files that haven't changed.
      if oldDependencyInfo is not None:
        configuration.primeFileDigestCache(oldDependencyInfo)
      
      # We either need to make all paths that form the cache digest relative
      # to the workspace root or all of them absolute.
      targetDigestPath = configuration.abspath(target)
      if self.objectCacheWorkspaceRoot is not None:
        workspaceRoot = configuration.abspath(self.objectCacheWorkspaceRoot)
        workspaceRoot = os.path.normcase(workspaceRoot)
        targetDigestPathNorm = os.path.normcase(targetDigestPath)
        if cake.path.commonPath(targetDigestPathNorm, workspaceRoot) == workspaceRoot:
          targetDigestPath = targetDigestPath[len(workspaceRoot)+1:]
          
      # Find the directory that will contain all cached dependency
      # entries for this particular target object file.
      targetDigest = cake.hash.sha1(targetDigestPath.encode("utf8")).digest()
      targetDigestStr = binascii.hexlify(targetDigest).decode("utf8")
      targetCacheDir = cake.path.join(
        self.objectCachePath,
        targetDigestStr[0],
        targetDigestStr[1],
        targetDigestStr
        )
      targetCacheDir = configuration.abspath(targetCacheDir)
      
      # Find all entries in the directory
      entries = set()
      
      # If doing a force build, pretend the cache is empty
      if not self.engine.forceBuild:
        try:
          entries.update(os.listdir(targetCacheDir))
        except EnvironmentError:
          # Target cache dir doesn't exist, treat as if no entries
          pass
      
      hexChars = "0123456789abcdefABCDEF"
      
      # Try to find the dependency files
      for entry in entries:
        # Skip any entry that's not a SHA-1 hash
        if len(entry) != 40:
          continue
        skip = False
        for c in entry:
          if c not in hexChars:
            skip = True
            break
        if skip:
          continue

        cacheDepPath = cake.path.join(targetCacheDir, entry)
        
        try:
          cacheDepContents = cake.filesys.readFile(cacheDepPath)
        except EnvironmentError:
          continue
        
        try:
          candidateDependencies = pickle.loads(cacheDepContents)
        except Exception:
          # Invalid dependency file for this entry
          continue
        
        if not isinstance(candidateDependencies, list):
          # Data format change
          continue
        
        try:
          newDependencyInfo = configuration.createDependencyInfo(
            targets=[target],
            args=args,
            dependencies=candidateDependencies,
            )
        except EnvironmentError:
          # One of the dependencies didn't exist
          continue
        
        # Check if the state of our files matches that of a cached
        # object file.
        cachedObjectDigest = configuration.calculateDigest(newDependencyInfo)
        cachedObjectDigestStr = binascii.hexlify(cachedObjectDigest).decode("utf8")
        cachedObjectPath = cake.path.join(
          self.objectCachePath,
          cachedObjectDigestStr[0],
          cachedObjectDigestStr[1],
          cachedObjectDigestStr
          )
        cachedObjectPath = configuration.abspath(cachedObjectPath)
        if cake.filesys.isFile(cachedObjectPath):
          configuration.engine.logger.outputInfo("Cached %s\n" % source)
          try:
            _unzipFile(cachedObjectPath, configuration.abspath(target))
          except EnvironmentError:
            continue # Invalid cache file
          configuration.storeDependencyInfo(newDependencyInfo)
          return

    # If we get to here then we didn't find the object in the cache
    # so we need to actually execute the build.
    def command():
      self.engine.logger.outputInfo("Compiling %s\n" % source)
      return compile()
    
    compileTask = self.engine.createTask(command)
    compileTask.start(immediate=True)

    def storeDependencyInfoAndCache():
     
      # Since we are sharing this object in the object cache we need to
      # make any paths in this workspace relative to the current workspace.
      abspath = configuration.abspath
      normpath = os.path.normpath
      dependencies = []
      if self.objectCacheWorkspaceRoot is None:
        dependencies = [
          normpath(abspath(p))
          for p in compileTask.result
          ]
      else:
        workspaceRoot = os.path.normcase(
          configuration.abspath(self.objectCacheWorkspaceRoot)
          ) + os.path.sep
        workspaceRootLen = len(workspaceRoot)
        for path in compileTask.result:
          path = normpath(abspath(path))
          pathNorm = os.path.normcase(path)
          if pathNorm.startswith(workspaceRoot):
            path = path[workspaceRootLen:]
          dependencies.append(path)
      
      newDependencyInfo = configuration.createDependencyInfo(
        targets=[target],
        args=args,
        dependencies=dependencies,
        calculateDigests=useCacheForThisObject,
        )
      configuration.storeDependencyInfo(newDependencyInfo)

      # Finally update the cache if necessary
      if useCacheForThisObject:
        try:
          objectDigest = configuration.calculateDigest(newDependencyInfo)
          objectDigestStr = binascii.hexlify(objectDigest).decode("utf8")
          
          dependencyDigest = cake.hash.sha1()
          for dep in dependencies:
            dependencyDigest.update(dep.encode("utf8"))
          dependencyDigest = dependencyDigest.digest()
          dependencyDigestStr = binascii.hexlify(dependencyDigest).decode("utf8")
          
          cacheDepPath = cake.path.join(
            targetCacheDir,
            dependencyDigestStr
            )
          cacheObjectPath = cake.path.join(
            self.objectCachePath,
            objectDigestStr[0],
            objectDigestStr[1],
            objectDigestStr,
            )
          cacheObjectPath = configuration.abspath(cacheObjectPath)

          # Copy the object file first, then the dependency file
          # so that other processes won't find the dependency until
          # the object file is ready.
# TODO: What about the case where you're updating the cache, and the .dep
# already exists, but the object is only partially written (corrupted)?           
          _zipFile(configuration.abspath(target), cacheObjectPath)
          
          if not cake.filesys.isFile(cacheDepPath):
            dependencyString = pickle.dumps(dependencies, pickle.HIGHEST_PROTOCOL)
            
            cake.filesys.writeFile(cacheDepPath, dependencyString)
            
        except EnvironmentError:
          # Don't worry if we can't put the object in the cache
          # The build shouldn't fail.
          pass
        
    storeDependencyTask = self.engine.createTask(storeDependencyInfoAndCache)
    storeDependencyTask.startAfter(compileTask, immediate=True)
  
  def getPchCommands(self, target, source, header, object):
    """Get the command-lines for compiling a precompiled header.
    
    @return: A (compile, args, canCache) tuple where 'compile' is a function that
    takes no arguments returns a task that completes with the list of paths of
    dependencies when the compilation succeeds. 'args' is a value that indicates
    the parameters of the command, if the args changes then the target will
    need to be rebuilt; typically args includes the compiler's command-line.
    'canCache' is a boolean value that indicates whether the built object
    file can be safely cached or not.
    """
    self.engine.raiseError("Don't know how to compile %s\n" % source)

  def getObjectCommands(self, target, source, pch):
    """Get the command-lines for compiling a source to a target.
    
    @return: A (compile, args, canCache) tuple where 'compile' is a function that
    takes no arguments returns a task that completes with the list of paths of
    dependencies when the compilation succeeds. 'args' is a value that indicates
    the parameters of the command, if the args changes then the target will
    need to be rebuilt; typically args includes the compiler's command-line.
    'canCache' is a boolean value that indicates whether the built object
    file can be safely cached or not.
    """
    self.engine.raiseError("Don't know how to compile %s\n" % source)
  
  def buildLibrary(self, target, sources):
    """Perform the actual build of a library.
    
    @param target: Path of the target library file.
    @type target: string
    
    @param sources: List of source object files.
    @type sources: list of string
    
    @param configuration: The Configuration object to use for dependency checking
    etc.
    """

    archive, scan = self.getLibraryCommand(target, sources)
    
    args = repr(archive)
    
    # Check if the target needs building
    _, reasonToBuild = self.configuration.checkDependencyInfo(target, args)
    if not reasonToBuild:
      return # Target is up to date
    self.engine.logger.outputDebug(
      "reason",
      "Rebuilding '" + target + "' because " + reasonToBuild + ".\n",
      )

    def command():
      self.engine.logger.outputInfo("Archiving %s\n" % target)
      
      archive()
      
      dependencies = scan()
      
      newDependencyInfo = self.configuration.createDependencyInfo(
        targets=[target],
        args=args,
        dependencies=dependencies,
        )
      
      self.configuration.storeDependencyInfo(newDependencyInfo)

    archiveTask = self.engine.createTask(command)
    archiveTask.start(immediate=True)
  
  def getLibraryCommand(self, target, sources):
    """Get the command for constructing a library.
    """
    self.engine.raiseError("Don't know how to archive %s\n" % target)
  
  def buildModule(self, target, sources):
    """Perform the actual build of a module.
    
    @param target: Path of the target module file.
    @type target: string
    
    @param sources: Paths of the source object files and
    libraries to link.
    @type sources: list of string
    
    @param configuration: The Configuration object to use for dependency checking
    etc.
    """
    link, scan = self.getModuleCommands(target, sources)

    args = [repr(link), repr(scan)]
    
    # Check if the target needs building
    _, reasonToBuild = self.configuration.checkDependencyInfo(target, args)
    if not reasonToBuild:
      return # Target is up to date
    self.engine.logger.outputDebug(
      "reason",
      "Rebuilding '" + target + "' because " + reasonToBuild + ".\n",
      )

    def command():
      self.engine.logger.outputInfo("Linking %s\n" % target)
    
      link()
    
      dependencies = scan()
      
      newDependencyInfo = self.configuration.createDependencyInfo(
        targets=[target],
        args=args,
        dependencies=dependencies,
        )
      
      self.configuration.storeDependencyInfo(newDependencyInfo)
  
    moduleTask = self.engine.createTask(command)
    moduleTask.start(immediate=True)
  
  def getModuleCommands(self, target, sources):
    """Get the commands for linking a module.
    
    @param target: path to the target file
    @type target: string
    
    @param sources: list of the object/library file paths to link into the
    module.
    @type sources: list of string
    
    @return: A tuple (link, scan) representing the commands that perform
    the link and scan for dependencies respectively. The scan command
    returns the list of dependencies. 
    """
    self.engine.raiseError("Don't know how to link %s\n" % target)
  
  def buildProgram(self, target, sources):
    """Perform the actual build of a module.
    
    @param target: Path of the target module file.
    @type target: string
    
    @param sources: Paths of the source object files and
    libraries to link.
    @type sources: list of string
    
    @param configuration: The Configuration object to use for dependency checking
    etc.
    """

    link, scan = self.getProgramCommands(target, sources)

    args = [repr(link), repr(scan)]
    
    # Check if the target needs building
    _, reasonToBuild = self.configuration.checkDependencyInfo(target, args)
    if not reasonToBuild:
      return # Target is up to date
    self.engine.logger.outputDebug(
      "reason",
      "Rebuilding '" + target + "' because " + reasonToBuild + ".\n",
      )

    def command():
      self.engine.logger.outputInfo("Linking %s\n" % target)
    
      link()
    
      dependencies = scan()
      
      newDependencyInfo = self.configuration.createDependencyInfo(
        targets=[target],
        args=args,
        dependencies=dependencies,
        )
      
      self.configuration.storeDependencyInfo(newDependencyInfo)

    programTask = self.engine.createTask(command)
    programTask.start(immediate=True)

  def getProgramCommands(self, target, sources):
    """Get the commands for linking a program.
    
    @param target: path to the target file
    @type target: string
    
    @param sources: list of the object/library file paths to link into the
    program.
    @type sources: list of string
    
    @return: A tuple (link, scan) representing the commands that perform
    the link and scan for dependencies respectively. The scan command
    returns the list of dependencies. 
    """
    self.engine.raiseError("Don't know how to link %s\n" % target)
    
  def buildResource(self, target, source):
    """Perform the actual build of a resource.
    
    @param target: Path of the target resource file.
    @type target: string
    
    @param source: Path of the source file.
    @type source: string
    """

    compile, scan = self.getResourceCommand(target, source)
    
    args = repr(compile)
    
    # Check if the target needs building
    _, reasonToBuild = self.configuration.checkDependencyInfo(target, args)
    if not reasonToBuild:
      return # Target is up to date
    self.engine.logger.outputDebug(
      "reason",
      "Rebuilding '" + target + "' because " + reasonToBuild + ".\n",
      )

    def command():
      self.engine.logger.outputInfo("Compiling %s\n" % source)
      
      compile()
      
      dependencies = scan()
      
      newDependencyInfo = self.configuration.createDependencyInfo(
        targets=[target],
        args=args,
        dependencies=dependencies,
        )
      
      self.configuration.storeDependencyInfo(newDependencyInfo)

    resourceTask = self.engine.createTask(command)
    resourceTask.start(immediate=True)
  
  def getResourceCommand(self, target, sources):
    """Get the command for constructing a resource.
    """
    self.engine.raiseError("Don't know how to compile %s\n" % target)<|MERGE_RESOLUTION|>--- conflicted
+++ resolved
@@ -1445,13 +1445,8 @@
     text = text.replace("\r\n", "\n")
     sys.stderr.write(text.encode("latin1"))
     sys.stderr.flush()
-<<<<<<< HEAD
-  
-  def _resolveObjects(self, configuration):
-=======
-        
+  
   def _resolveObjects(self):
->>>>>>> 8c103b07
     """Resolve the list of library names to object file paths.
     
     @return: A tuple containing a list of paths to resolved objects,
@@ -1488,14 +1483,9 @@
           fileNames.append(cake.path.addPrefix(library, prefix) + suffix)
 
       # Add [""] so we search for the full path first
-<<<<<<< HEAD
       libraryPaths = itertools.chain([""], self.getLibraryPaths()) 
       for candidate in cake.path.join(libraryPaths, fileNames):
-        absCandidate = configuration.abspath(candidate)
-=======
-      for candidate in cake.path.join(reversed(self.libraryPaths + [""]), fileNames):
         absCandidate = self.configuration.abspath(candidate)
->>>>>>> 8c103b07
         if cake.filesys.isFile(absCandidate):
           paths.append(candidate)
           break
