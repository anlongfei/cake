"""Base Class and Utilities for C/C++ Compiler Tools.

@see: Cake Build System (http://sourceforge.net/projects/cake-build)
@copyright: Copyright (c) 2010 Lewis Baker, Stuart McMahon.
@license: Licensed under the MIT license.
"""

__all__ = ["Compiler"]

import weakref
import os.path
import binascii
try:
  import cPickle as pickle
except ImportError:
  import pickle

import cake.path
import cake.filesys
import cake.hash
from cake.engine import Script, DependencyInfo, FileInfo, BuildError
from cake.library import (
  Tool, FileTarget, getPathsAndTasks, getPathAndTask, memoise
  )
from cake.task import Task

class CompilerNotFoundError(Exception):
  pass

class Command(object):
  
  def __init__(self, args, func):
    self.args = args
    self.func = func
    
  def __repr__(self):
    return repr(self.args)
  
  def __call__(self, *args):
    return self.func(*args)

def makeCommand(args):
  def run(func):
    return Command(args, func)
  return run

class Compiler(Tool):
  """Base class for C/C++ compiler tools.
  
  @ivar debugSymbols: If true then the compiler will output debug symbols.
  @type debugSymbols: boolean
  """
  
  NO_OPTIMISATION = 0
  PARTIAL_OPTIMISATION = 1
  FULL_OPTIMISATION = 2

  # Map of engine to map of library path to list of object paths
  __libraryObjects = weakref.WeakKeyDictionary()

  ###
  # Default settings
  ###
  
  debugSymbols = False
  optimisation = NO_OPTIMISATION
  
  enableRtti = True
  enableExceptions = True
  
  warningLevel = None
  warningsAsErrors = False
  
  objectSuffix = '.o'
  libraryPrefixSuffixes = [('lib', '.a')]
  moduleSuffix = '.so'
  programSuffix = ''
  
  linkObjectsInLibrary = False
  outputMapFile = False
  useIncrementalLinking = False
  useFunctionLevelLinking = False
  stackSize = None
  heapSize = None

  linkerScript = None
    
  objectCachePath = None
  
  # Set this if the object cache is to be shared across workspaces.
  # This will cause objects and their dependencies under this directory
  # to be stored as paths relative to this directory. This allows 
  # workspaces at different paths to reuse object files with the 
  # potential danger of debug information embedded in the object
  # files referring to paths in the wrong workspace.
  objectCacheWorkspaceRoot = None

  language = None
 
  # This is defined here so that .cake scripts don't have to
  # check if the compiler is msvc before setting it. Compilers
  # that don't use them can just ignore them. 
  pdbFile = None
  strippedPdbFile = None
  subSystem = None
  importLibrary = None
  embedManifest = False
  useSse = False
  
  def __init__(self):
    super(Compiler, self).__init__()
    self.cFlags = []
    self.cppFlags = []
    self.mFlags = []
    self.moduleFlags = []
    self.programFlags = []
    self.includePaths = []
    self.defines = []
    self.forcedIncludes = []
    self.libraryScripts = []
    self.libraryPaths = []
    self.libraries = []
    self.moduleScripts = []
    self.modules = []

  @classmethod
  def _getObjectsInLibrary(cls, engine, path):
    """Get a list of the paths of object files in the specified library.
    
    @param engine: The Engine that is looking up the results.
    @type engine: cake.engine.Engine
    
    @param path: Path of the library previously built by a call to library().
    
    @return: A tuple of the paths of objects in the library.
    """
    path = os.path.normcase(os.path.normpath(path))
    libraryObjects = cls.__libraryObjects.get(engine, None)
    if libraryObjects:
      return libraryObjects.get(path, None)
    else:
      return None

  @classmethod
  def _setObjectsInLibrary(cls, engine, path, objectPaths):
    """Set the list of paths of object files in the specified library.
    
    @param engine: The Engine that is looking up the results.
    @type engine: cake.engine.Engine
    
    @param path: Path of the library previously built by a call to library().
    @type path: string
    
    @param objectPaths: A list of the objects built by a call to library().
    @type objectPaths: list of strings
    """
    path = os.path.normcase(os.path.normpath(path))
    libraryObjects = cls.__libraryObjects.setdefault(engine, {})
    libraryObjects[path] = tuple(objectPaths)

  def addCFlag(self, flag):
    """Add a flag to be used during .c compilation.
    
    @param flag: The flag to add.
    @type flag: string
    """
    self.cFlags.append(flag)
    self._clearCache()
    
  def addCFlags(self, flags):
    """Add a list of flags to be used during .c compilation.

    @param flags: The flags to add.
    @type flags: list of string
    """
    self.cFlags.extend(flags)
    self._clearCache()

  def addCppFlag(self, flag):
    """Add a flag to be used during .cpp compilation.
    
    @param flag: The flag to add.
    @type flag: string
    """
    self.cppFlags.append(flag)
    self._clearCache()
    
  def addCppFlags(self, flags):
    """Add a list of flags to be used during .cpp compilation.

    @param flags: The flags to add.
    @type flags: list of string
    """
    self.cppFlags.extend(flags)
    self._clearCache()

  def addMFlag(self, flag):
    """Add a flag to be used during Objective C compilation.
    
    @param flag: The flag to add.
    @type flag: string
    """
    self.mFlags.append(flag)
    self._clearCache()
    
  def addMFlags(self, flags):
    """Add a list of flags to be used during Objective C compilation.

    @param flags: The flags to add.
    @type flags: list of string
    """
    self.mFlags.extend(flags)
    self._clearCache()

  def addModuleFlag(self, flag):
    """Add a flag to be used during linking of modules.
    
    @param flag: The flag to add.
    @type flag: string
    """
    self.moduleFlags.append(flag)
    self._clearCache()
    
  def addModuleFlags(self, flags):
    """Add a list of flags to be used during linking of modules.

    @param flags: The flags to add.
    @type flags: list of string
    """
    self.moduleFlags.extend(flags)
    self._clearCache()

  def addProgramFlag(self, flag):
    """Add a flag to be used during linking of programs.

    @param flag: The flag to add.
    @type flag: string
    """
    self.programFlags.append(flag)
    self._clearCache()
    
  def addProgramFlags(self, flags):
    """Add a list of flags to be used during linking of programs.

    @param flags: The flags to add.
    @type flags: list of string
    """
    self.programFlags.extend(flags)
    self._clearCache()

  def addIncludePath(self, path):
    """Add an include path to the preprocessor search path.
    
    The newly added path will have search precedence over any
    existing paths.
    
    @param path: The path to add.
    @type path: string
    """
    self.includePaths.append(path)
    self._clearCache()
    
  def addDefine(self, name, value=None):
    """Add a define to the preprocessor command-line.

    The newly added define will have precedence over any
    existing defines with the same name.
    
    @param name: The name of the define to set.
    @type name: string
    @param value: An optional value for the define.
    @type value: string or None
    """
    if value is None:
      self.defines.append(name)
    else:
      self.defines.append("{0}={1}".format(name, value))
    self._clearCache()

  def addForcedInclude(self, path):
    """Add a file to be forcibly included on the command-line.

    The newly added forced include will be included after any
    previous forced includes.

    @param path: The path to the forced include file. This may need
    to be relative to a previously defined includePath. 
    @type path: string
    """
    self.forcedIncludes.append(path)
    self._clearCache()

  def addLibrary(self, name):
    """Add a library to the list of libraries to link with.
    
    The newly added library will have search precedence over any
    existing libraries.

    @param name: Name/path of the library to link with.
    @type name: string
    """
    self.libraries.append(name)
    self._clearCache()

  def addLibraryPath(self, path):
    """Add a path to the list of library search paths.
    
    The newly added path will have search precedence over any
    existing paths.
    
    @param path: The path to add.
    @type path: string
    """
    self.libraryPaths.append(path)
    self._clearCache()
    
  def addLibraryScript(self, path):
    """Add a script to be executed before performing a link.
    
    The script will be executed prior to any subsequent
    program() or module() targets being built.
    
    @param path: Path of the script to execute.
    @type path: string
    """
    self.libraryScripts.append(path)
    self._clearCache()

  def addModule(self, name):
    """Add a module to the list of modules to copy.
    
    @param name: Name/path of the module to copy.
    @type name: string
    """
    self.modules.append(name)
    self._clearCache()
    
  def addModuleScript(self, path):
    """Add a script to be executed before copying modules.
    
    The script will be executed by the copyModulesTo()
    function.
    
    @param path: Path of the script to execute.
    @type path: string
    """
    self.moduleScripts.append(path)
    self._clearCache()
    
  def copyModulesTo(self, targetDir, **kwargs):
    """Copy modules to the given target directory.
    
    The modules copied are those previously specified by the
    addModule() function.
    
    @param targetDir: The directory to copy modules to.
    @type targetDir: string

    @return: A list of Task objects, one for each module being
    copied.
    @rtype: list of L{Task}
    """
    compiler = self.clone()
    for k, v in kwargs.iteritems():
      setattr(compiler, k, v)

    script = Script.getCurrent()
    engine = Script.getCurrent().engine

    tasks = []
    for moduleScript in compiler.moduleScripts:
      tasks.append(engine.execute(moduleScript, script.variant))

    def doCopy(source, targetDir):
      # Try without and with the extension
      if not cake.filesys.isFile(source):
        source = cake.path.forceExtension(source, compiler.moduleSuffix)
      target = cake.path.join(targetDir, cake.path.baseName(source))
      
      if engine.forceBuild:
        reasonToBuild = "rebuild has been forced"
      elif not cake.filesys.isFile(target):
        reasonToBuild = "'%s' does not exist" % target
      elif engine.getTimestamp(source) > engine.getTimestamp(target):
        reasonToBuild = "'%s' is newer than '%s'" % (source, target)
      else:
        # up-to-date
        return

      engine.logger.outputDebug(
        "reason",
        "Rebuilding '%s' because %s.\n" % (target, reasonToBuild),
        )
      engine.logger.outputInfo("Copying %s to %s\n" % (source, target))
      
      try:
        cake.filesys.makeDirs(targetDir)
        cake.filesys.copyFile(source, target)
      except EnvironmentError, e:
        engine.raiseError("%s: %s\n" % (target, str(e)))

      engine.notifyFileChanged(target)

    moduleTasks = []
    for module in compiler.modules:
      copyTask = engine.createTask(
        lambda s=module,t=targetDir:
          doCopy(s, t)
        )
      copyTask.startAfter(tasks)
      moduleTasks.append(copyTask)
    
    return moduleTasks

  def object(self, target, source, forceExtension=True, **kwargs):
    """Compile an individual source to an object file.
    
    @param target: Path of the target object file.
    @type target: string
    
    @param source: Path of the source file.
    @type source: string or FileTarget.
    
    @param forceExtension: If true then the target path will have
    the default object file extension appended if it doesn't already
    have it.
    
    @return: A FileTarget containing the path of the object file
    that will be built and the task that will build it.
    """
     
    # Take a snapshot of the build settings at this point and use that.
    compiler = self.clone()
    for k, v in kwargs.iteritems():
      setattr(compiler, k, v)
      
    return compiler._object(target, source, forceExtension)
    
  def _object(self, target, source, forceExtension=True):
    
    # Make note of which build engine we're using too
    engine = Script.getCurrent().engine
    
    if forceExtension:
      target = cake.path.forceExtension(target, self.objectSuffix)
    
    prerequisiteTasks = self._getObjectPrerequisiteTasks()
    
    source, sourceTask = getPathAndTask(source)
    if sourceTask:
      # Take a copy of the value before modifying it
      prerequisiteTasks = list(prerequisiteTasks)
      prerequisiteTasks.append(sourceTask)
    
    objectTask = engine.createTask(
      lambda t=target, s=source, e=engine, c=self:
        c.buildObject(t, s, e)
      )
    objectTask.startAfter(prerequisiteTasks)
    
    return FileTarget(path=target, task=objectTask)
    
  @memoise
  def _getObjectPrerequisiteTasks(self):
    """Return a list of the tasks that are prerequisites for
    building an object file.
    """
    return getPathsAndTasks(self.forcedIncludes)[1]
    
  def objects(self, targetDir, sources, **kwargs):
    """Build a collection of objects to a target directory.
    
    @param targetDir: Path to the target directory where the built objects
    will be placed.
    @type targetDir: string
    
    @param sources: A list of source files to compile to object files.
    @type sources: sequence of string or FileTarget objects
    
    @return: A list of FileTarget objects, one for each object being
    built.
    """
    compiler = self.clone()
    for k, v in kwargs.iteritems():
      setattr(compiler, k, v)
    
    results = []
    for source in sources:
      sourcePath, _ = getPathAndTask(source)
      sourceName = cake.path.baseNameWithoutExtension(sourcePath)
      targetPath = cake.path.join(targetDir, sourceName)
      results.append(compiler._object(targetPath, source, forceExtension=True))
    return results
    
  def library(self, target, sources, forceExtension=True, **kwargs):
    """Build a library from a collection of objects.
    
    @param target: Path of the library file to build.
    @type target: string
    
    @param sources: A list of object files to archive.
    @type sources: list of string or FileTarget
    
    @param forceExtension: If True then the target path will have
    the default library extension appended to it if it not already
    present.
    
    @return: A FileTarget object representing the library that will
    be built and the task that will build it.
    """

    # Take a snapshot of the current compiler settings
    compiler = self.clone()
    for k, v in kwargs.iteritems():
      setattr(compiler, k, v)
  
    # And a copy of the current build engine
    engine = Script.getCurrent().engine

    paths, tasks = getPathsAndTasks(sources)
    
    if forceExtension:
      prefix, suffix = self.libraryPrefixSuffixes[0]
      target = cake.path.forcePrefixSuffix(target, prefix, suffix)
    
    self._setObjectsInLibrary(engine, target, paths)
    
    libraryTask = engine.createTask(
      lambda t=target, s=paths, e=engine, c=compiler:
        c.buildLibrary(t, s, e)
      )
    libraryTask.startAfter(tasks)
    
    return FileTarget(path=target, task=libraryTask)
    
  def module(self, target, sources, forceExtension=True, **kwargs):
    """Build a module/dynamic-library.
    
    Modules are executable code that can be dynamically loaded at
    runtime. On some platforms they are referred to as shared-libraries
    or dynamically-linked-libraries (DLLs).
    """
    
    # Take a snapshot of the current compiler settings
    compiler = self.clone()
    for k, v in kwargs.iteritems():
      setattr(compiler, k, v)
  
    # And a copy of the current build engine
    script = Script.getCurrent()
    engine = script.engine

    paths, tasks = getPathsAndTasks(sources)

    for libraryScript in compiler.libraryScripts:
      tasks.append(engine.execute(libraryScript, script.variant))
    
    if forceExtension:
      target = cake.path.forceExtension(target, compiler.moduleSuffix)
      if compiler.importLibrary:
        prefix, suffix = self.libraryPrefixSuffixes[0]
        compiler.importLibrary = cake.path.forcePrefixSuffix(
          compiler.importLibrary,
          prefix,
          suffix,
          )
    
    moduleTask = engine.createTask(
      lambda t=target, s=paths, e=engine, c=compiler:
        c.buildModule(t, s, e)
      )
    moduleTask.startAfter(tasks)
    
    # XXX: What about returning paths to import libraries?
    
    return FileTarget(path=target, task=moduleTask)
    
  def program(self, target, sources, forceExtension=True, **kwargs):
    """Build an executable program.

    @param target: Path to the target executable.
    @type target: string
    
    @param sources: A list of source objects/libraries to be linked
    into the executable.
    @type sources: sequence of string/FileTarget
    
    @param forceExtension: If True then target path will have the
    default executable extension appended if it doesn't already have
    it.
    """
    
    # Take a snapshot of the current compiler settings
    compiler = self.clone()
    for name, value in kwargs.iteritems():
      setattr(compiler, name, value)
  
    # And a copy of the current build engine
    script = Script.getCurrent()
    engine = script.engine

    paths, tasks = getPathsAndTasks(sources)
    
    for libraryScript in compiler.libraryScripts:
      tasks.append(engine.execute(libraryScript, script.variant))
    
    if forceExtension:
      target = cake.path.forceExtension(target, compiler.programSuffix)
    
    programTask = engine.createTask(
      lambda t=target, s=paths, e=engine, c=compiler:
        c.buildProgram(t, s, e)
      )
    programTask.startAfter(tasks)
    
    return FileTarget(path=target, task=programTask)
        
  ###########################
  # Internal methods not part of public API
  
  def _resolveLibraries(self, engine):
    """Resolve the list of library names to library paths.
    
    Searches for each library in the libraryPaths.
    If self.linkObjectsInLibrary is True then returns the paths of object files
    that comprise the library instead of the library path.
    
    @param engine: The engine to use for logging error messages.
    @type engine: cake.engine.Engine
    
    @return: A tuple containing a list of paths to resolved
    libraries/objects, followed by a list of unresolved libraries.
    @rtype: tuple of (list of string, list of string)
    """
    libraryPaths = []
    unresolvedLibs = []
    for library in reversed(self.libraries):
      fileNames = [library]

      libraryExtension = os.path.normcase(cake.path.extension(library))
      for prefix, suffix in self.libraryPrefixSuffixes:
        if libraryExtension != os.path.normcase(suffix):
          fileNames.append(cake.path.addPrefix(library, prefix) + suffix)

      # Add [""] so we search for the full path first 
      for candidate in cake.path.join(reversed(self.libraryPaths + [""]), fileNames):
        if cake.filesys.isFile(candidate):
          libraryPaths.append(candidate)
          break
      else:
        engine.logger.outputDebug(
          "scan",
          "scan: Ignoring missing library '" + library + "'\n",
          )
        unresolvedLibs.append(library)
      
    if self.linkObjectsInLibrary:
      results = []
      for libraryPath in libraryPaths:
        objects = self._getObjectsInLibrary(engine, libraryPath)
        if objects is None:
          results.append(libraryPath)
        else:
          results.extend(objects)
      return results, unresolvedLibs
    else:
      return libraryPaths, unresolvedLibs
  
  def buildObject(self, target, source, engine):
    """Perform the actual build of an object.
    
    @param target: Path of the target object file.
    @type target: string
    
    @param source: Path of the source file.
    @type source: string
    
    @param engine: The build Engine to use when building this object.
    """
    
    compile, args, canBeCached = self.getObjectCommands(target, source, engine)
    
    # Check if the target needs building
    oldDependencyInfo, reasonToBuild = engine.checkDependencyInfo(target, args)
    if not reasonToBuild:
      return # Target is up to date
    engine.logger.outputDebug(
      "reason",
      "Rebuilding '" + target + "' because " + reasonToBuild + ".\n",
      )

    newDependencyInfo = DependencyInfo(
      targets=[FileInfo(path=target)],
      args=args,
      dependencies=None,
      )
      
    useCacheForThisObject = canBeCached and self.objectCachePath is not None
      
    if useCacheForThisObject:
      #######################
      # USING OBJECT CACHE
      #######################
      
      # Prime the file digest cache from previous run so we don't have
      # to recalculate file digests for files that haven't changed.
      if oldDependencyInfo is not None:
        for dep in oldDependencyInfo.dependencies:
          if dep.timestamp is not None and dep.digest is not None:
            engine.updateFileDigestCache(dep.path, dep.timestamp, dep.digest)
      
      # We either need to make all paths that form the cache digest relative
      # to the workspace root or all of them absolute.
      targetDigestPath = os.path.abspath(target)
      if self.objectCacheWorkspaceRoot is not None:
        workspaceRoot = os.path.abspath(self.objectCacheWorkspaceRoot)
        workspaceRoot = os.path.normcase(workspaceRoot)
        targetDigestPathNorm = os.path.normcase(targetDigestPath)
        if cake.path.commonPath(targetDigestPathNorm, workspaceRoot) == workspaceRoot:
          targetDigestPath = targetDigestPath[len(workspaceRoot)+1:]
          
      # Find the directory that will contain all cached dependency
      # entries for this particular target object file.
      targetDigest = cake.hash.sha1(targetDigestPath.encode("utf8")).digest()
      targetDigestStr = binascii.hexlify(targetDigest).decode("utf8")
      targetCacheDir = cake.path.join(
        self.objectCachePath,
        targetDigestStr[0],
        targetDigestStr[1],
        targetDigestStr
        )
      
      # Find all entries in the directory
      entries = set()
      
      # If doing a force build, pretend the cache is empty
      if not engine.forceBuild:
        try:
          entries.update(os.listdir(targetCacheDir))
        except EnvironmentError:
          # Target cache dir doesn't exist, treat as if no entries
          pass
      
      hexChars = "0123456789abcdefABCDEF"
      
      # Try to find the dependency files
      for entry in entries:
        # Skip any entry that's not a SHA-1 hash
        if len(entry) != 40:
          continue
        skip = False
        for c in entry:
          if c not in hexChars:
            skip = True
            break
        if skip:
          continue

        cacheDepPath = cake.path.join(targetCacheDir, entry)
        
        try:
          f = open(cacheDepPath, 'rb')
          try:
            cacheDepContents = f.read()
          finally:
            f.close()
        except EnvironmentError:
          continue
        
        try:
          candidateDependencies = pickle.loads(cacheDepContents)
        except Exception:
          # Invalid dependency file for this entry
          continue
        
        if not isinstance(candidateDependencies, list):
          # Data format change
          continue
        
        try:
          newDependencyInfo.dependencies = [
            FileInfo(
              path=path,
              timestamp=engine.getTimestamp(path),
              digest=engine.getFileDigest(path),
              )
            for path in candidateDependencies
            ]
        except EnvironmentError:
          # One of the dependencies didn't exist
          continue
        
<<<<<<< HEAD
        # Check if the state of our files matches that of a cached
        # object file.
        cachedObjectDigest = newDependencyInfo.calculateDigest(engine)
        cachedObjectDigestStr = binascii.hexlify(cachedObjectDigest).decode("utf8")
        cachedObjectPath = cake.path.join(
          self.objectCachePath,
          cachedObjectDigestStr[0],
          cachedObjectDigestStr[1],
          cachedObjectDigestStr
          )
        if cake.filesys.isFile(cachedObjectPath):
          engine.logger.outputInfo("from cache: %s\n" % target)
=======
        # Check if the state of our files matches that of the cached
        # object dependencies.
        if newDependencyInfo.calculateDigest(engine) == cacheDigest:
          engine.logger.outputInfo("Cached %s\n" % source)
>>>>>>> f20c936e
          cake.filesys.copyFile(
            target=target,
            source=cachedObjectPath,
            )
          engine.storeDependencyInfo(newDependencyInfo)
          return

    # If we get to here then we didn't find the object in the cache
    # so we need to actually execute the build.
    engine.logger.outputInfo("Compiling %s\n" % source)
    compileTask = compile()

    def storeDependencyInfoAndCache():
     
      # Since we are sharing this object in the object cache we need to
      # make any paths in this workspace relative to the current workspace.
      dependencies = []
      if self.objectCacheWorkspaceRoot is None:
        dependencies = [os.path.abspath(p) for p in compileTask.result]
      else:
        workspaceRoot = os.path.normcase(
          os.path.abspath(self.objectCacheWorkspaceRoot)
          ) + os.path.sep
        workspaceRootLen = len(workspaceRoot)
        for path in compileTask.result:
          path = os.path.abspath(path)
          pathNorm = os.path.normcase(path)
          if pathNorm.startswith(workspaceRoot):
            path = path[workspaceRootLen:]
          dependencies.append(path)
      
      getTimestamp = engine.getTimestamp
      getFileDigest = engine.getFileDigest
      
      if useCacheForThisObject:
        # Need to store the file digests to improve performance of
        # cache calculations in subsequent runs.
        newDependencyInfo.dependencies = [
          FileInfo(
            path=path,
            timestamp=getTimestamp(path),
            digest=getFileDigest(path),
            )
          for path in dependencies
          ]
      else:
        newDependencyInfo.dependencies = [
          FileInfo(
            path=path,
            timestamp=getTimestamp(path),
            )
          for path in dependencies
          ]
      engine.storeDependencyInfo(newDependencyInfo)

      # Finally update the cache if necessary
      if useCacheForThisObject:
        try:
          objectDigest = newDependencyInfo.calculateDigest(engine)
          objectDigestStr = binascii.hexlify(objectDigest).decode("utf8")
          
          dependencyDigest = cake.hash.sha1()
          for dep in dependencies:
            dependencyDigest.update(dep.encode("utf8"))
          dependencyDigest = dependencyDigest.digest()
          dependencyDigestStr = binascii.hexlify(dependencyDigest).decode("utf8")
          
          cacheDepPath = cake.path.join(
            targetCacheDir,
            dependencyDigestStr
            )
          cacheObjectPath = cake.path.join(
            self.objectCachePath,
            objectDigestStr[0],
            objectDigestStr[1],
            objectDigestStr,
            )

          # Copy the object file first, then the dependency file
          # so that other processes won't find the dependency until
          # the object file is ready.
          cake.filesys.makeDirs(cake.path.dirName(cacheObjectPath))
          cake.filesys.copyFile(target, cacheObjectPath)
          
          if not cake.filesys.isFile(cacheDepPath):
            cake.filesys.makeDirs(targetCacheDir)
            f = open(cacheDepPath, 'wb')
            try:
              f.write(pickle.dumps(dependencies, pickle.HIGHEST_PROTOCOL))
            finally:
              f.close()
            
        except EnvironmentError:
          # Don't worry if we can't put the object in the cache
          # The build shouldn't fail.
          pass
        
    storeDependencyTask = engine.createTask(storeDependencyInfoAndCache)
    storeDependencyTask.startAfter(compileTask, immediate=True)
  
  def getObjectCommand(self, target, source, engine):
    """Get the command-lines for compiling a source to a target.
    
    @return: A (compile, args, canCache) tuple where 'compile' is a function that
    takes no arguments returns a task that completes with the list of paths of
    dependencies when the compilation succeeds. 'args' is a value that indicates
    the parameters of the command, if the args changes then the target will
    need to be rebuilt; typically args includes the compiler's command-line.
    'canCache' is a boolean value that indicates whether the built object
    file can be safely cached or not.
    """
    engine.raiseError("Don't know how to compile %s\n" % source)
  
  def buildLibrary(self, target, sources, engine):
    """Perform the actual build of a library.
    
    @param target: Path of the target library file.
    @type target: string
    
    @param sources: List of source object files.
    @type sources: list of string
    
    @param engine: The Engine object to use for dependency checking
    etc.
    """

    archive, scan = self.getLibraryCommand(target, sources, engine)
    
    args = repr(archive)
    
    # Check if the target needs building
    _, reasonToBuild = engine.checkDependencyInfo(target, args)
    if not reasonToBuild:
      return # Target is up to date
    engine.logger.outputDebug(
      "reason",
      "Rebuilding '" + target + "' because " + reasonToBuild + ".\n",
      )

    engine.logger.outputInfo("Archiving %s\n" % target)
    
    cake.filesys.makeDirs(cake.path.dirName(target))
    
    archive()
    
    dependencies = scan()
    
    newDependencyInfo = DependencyInfo(
      targets=[FileInfo(target)],
      args=args,
      dependencies=[
        FileInfo(path=path, timestamp=engine.getTimestamp(path))
        for path in dependencies
        ],
      )
    
    engine.storeDependencyInfo(newDependencyInfo)
  
  def getLibraryCommand(self, target, sources, engine):
    """Get the command for constructing a library.
    """
    engine.raiseError("Don't know how to archive %s\n" % target)
  
  def buildModule(self, target, sources, engine):
    """Perform the actual build of a module.
    
    @param target: Path of the target module file.
    @type target: string
    
    @param sources: Paths of the source object files and
    libraries to link.
    @type sources: list of string
    
    @param engine: The Engine object to use for dependency checking
    etc.
    """
    link, scan = self.getModuleCommands(target, sources, engine)

    args = [repr(link), repr(scan)]
    
    # Check if the target needs building
    _, reasonToBuild = engine.checkDependencyInfo(target, args)
    if not reasonToBuild:
      return # Target is up to date
    engine.logger.outputDebug(
      "reason",
      "Rebuilding '" + target + "' because " + reasonToBuild + ".\n",
      )

    engine.logger.outputInfo("Linking %s\n" % target)
  
    link()
  
    dependencies = scan()
    
    newDependencyInfo = DependencyInfo(
      targets=[FileInfo(target)],
      args=args,
      dependencies=[
        FileInfo(path=path, timestamp=engine.getTimestamp(path))
        for path in dependencies
        ],
      )
    
    engine.storeDependencyInfo(newDependencyInfo)
  
  def getModuleCommands(self, target, sources, engine):
    """Get the commands for linking a module.
    
    @param target: path to the target file
    @type target: string
    
    @param sources: list of the object/library file paths to link into the
    module.
    @type sources: list of string
    
    @param engine: The cake Engine being used for the build.
    @type engine: cake.engine.Engine
    
    @return: A tuple (link, scan) representing the commands that perform
    the link and scan for dependencies respectively. The scan command
    returns the list of dependencies. 
    """
    engine.raiseError("Don't know how to link %s\n" % target)
  
  def buildProgram(self, target, sources, engine):
    """Perform the actual build of a module.
    
    @param target: Path of the target module file.
    @type target: string
    
    @param sources: Paths of the source object files and
    libraries to link.
    @type sources: list of string
    
    @param engine: The Engine object to use for dependency checking
    etc.
    """

    link, scan = self.getProgramCommands(target, sources, engine)

    args = [repr(link), repr(scan)]
    
    # Check if the target needs building
    _, reasonToBuild = engine.checkDependencyInfo(target, args)
    if not reasonToBuild:
      return # Target is up to date
    engine.logger.outputDebug(
      "reason",
      "Rebuilding '" + target + "' because " + reasonToBuild + ".\n",
      )

    engine.logger.outputInfo("Linking %s\n" % target)
  
    link()
  
    dependencies = scan()
    
    newDependencyInfo = DependencyInfo(
      targets=[FileInfo(target)],
      args=args,
      dependencies=[
        FileInfo(path=path, timestamp=engine.getTimestamp(path))
        for path in dependencies
        ],
      )
    
    engine.storeDependencyInfo(newDependencyInfo)

  def getProgramCommands(self, target, sources, engine):
    """Get the commands for linking a program.
    
    @param target: path to the target file
    @type target: string
    
    @param sources: list of the object/library file paths to link into the
    program.
    @type sources: list of string
    
    @param engine: The cake Engine being used for the build.
    @type engine: cake.engine.Engine
    
    @return: A tuple (link, scan) representing the commands that perform
    the link and scan for dependencies respectively. The scan command
    returns the list of dependencies. 
    """
    engine.raiseError("Don't know how to link %s\n" % target)<|MERGE_RESOLUTION|>--- conflicted
+++ resolved
@@ -790,7 +790,6 @@
           # One of the dependencies didn't exist
           continue
         
-<<<<<<< HEAD
         # Check if the state of our files matches that of a cached
         # object file.
         cachedObjectDigest = newDependencyInfo.calculateDigest(engine)
@@ -802,13 +801,7 @@
           cachedObjectDigestStr
           )
         if cake.filesys.isFile(cachedObjectPath):
-          engine.logger.outputInfo("from cache: %s\n" % target)
-=======
-        # Check if the state of our files matches that of the cached
-        # object dependencies.
-        if newDependencyInfo.calculateDigest(engine) == cacheDigest:
           engine.logger.outputInfo("Cached %s\n" % source)
->>>>>>> f20c936e
           cake.filesys.copyFile(
             target=target,
             source=cachedObjectPath,
