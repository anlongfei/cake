--- conflicted
+++ resolved
@@ -902,7 +902,7 @@
         lambda t=target, s=source, h=header, o=object, cn=configuration, c=self:
           c.buildPch(t, s, h, o, cn)
         )
-      pchTask.startAfter(sourceTask, threadPool=engine.scriptThreadPool)
+      pchTask.startAfter(sourceTask, threadPool=configuration.engine.scriptThreadPool)
     else:
       pchTask = None
     
@@ -966,7 +966,7 @@
         lambda t=target, s=source, p=pch, cn=configuration, c=self:
           c.buildObject(t, s, p, cn)
         )
-      objectTask.startAfter(prerequisiteTasks, threadPool=engine.scriptThreadPool)
+      objectTask.startAfter(prerequisiteTasks, threadPool=configuration.engine.scriptThreadPool)
     else:
       objectTask = None
     
@@ -1057,7 +1057,7 @@
         lambda t=target, s=paths, cn=configuration, c=self:
           c.buildLibrary(t, s, cn)
         )
-      libraryTask.startAfter(tasks, threadPool=engine.scriptThreadPool)
+      libraryTask.startAfter(tasks, threadPool=configuration.engine.scriptThreadPool)
     else:
       libraryTask = None
     
@@ -1261,17 +1261,12 @@
 
     # If we get to here then we didn't find the object in the cache
     # so we need to actually execute the build.
-<<<<<<< HEAD
-    configuration.engine.logger.outputInfo("Compiling %s\n" % source)
-    compileTask = compile()
-=======
     def command():
-      engine.logger.outputInfo("Compiling %s\n" % source)
+      configuration.engine.logger.outputInfo("Compiling %s\n" % source)
       return compile()
 
-    compileTask = engine.createTask(command)
+    compileTask = configuration.engine.createTask(command)
     compileTask.start(immediate=True)
->>>>>>> 65126d4a
 
     def storeDependencyInfoAndCache():
      
@@ -1442,17 +1437,12 @@
 
     # If we get to here then we didn't find the object in the cache
     # so we need to actually execute the build.
-<<<<<<< HEAD
-    configuration.engine.logger.outputInfo("Compiling %s\n" % source)
-    compileTask = compile()
-=======
     def command():
-      engine.logger.outputInfo("Compiling %s\n" % source)
+      configuration.engine.logger.outputInfo("Compiling %s\n" % source)
       return compile()
     
-    compileTask = engine.createTask(command)
+    compileTask = configuration.engine.createTask(command)
     compileTask.start(immediate=True)
->>>>>>> 65126d4a
 
     def storeDependencyInfoAndCache():
      
@@ -1578,42 +1568,23 @@
       "Rebuilding '" + target + "' because " + reasonToBuild + ".\n",
       )
 
-<<<<<<< HEAD
-    configuration.engine.logger.outputInfo("Archiving %s\n" % target)
-    
-    absTarget = configuration.abspath(target)
-    cake.filesys.makeDirs(cake.path.dirName(absTarget))
-    
-    archive()
-    
-    dependencies = scan()
-    
-    newDependencyInfo = configuration.createDependencyInfo(
-      targets=[target],
-      args=args,
-      dependencies=dependencies,
-      )
-    
-    configuration.storeDependencyInfo(newDependencyInfo)
-=======
     def command():
-      engine.logger.outputInfo("Archiving %s\n" % target)
+      configuration.engine.logger.outputInfo("Archiving %s\n" % target)
       
       archive()
       
       dependencies = scan()
       
-      newDependencyInfo = engine.createDependencyInfo(
+      newDependencyInfo = configuration.createDependencyInfo(
         targets=[target],
         args=args,
         dependencies=dependencies,
         )
       
-      engine.storeDependencyInfo(newDependencyInfo)
-
-    archiveTask = engine.createTask(command)
+      configuration.storeDependencyInfo(newDependencyInfo)
+
+    archiveTask = configuration.engine.createTask(command)
     archiveTask.start(immediate=True)
->>>>>>> 65126d4a
   
   def getLibraryCommand(self, target, sources, configuration):
     """Get the command for constructing a library.
@@ -1646,39 +1617,23 @@
       "Rebuilding '" + target + "' because " + reasonToBuild + ".\n",
       )
 
-<<<<<<< HEAD
-    configuration.engine.logger.outputInfo("Linking %s\n" % target)
-  
-    link()
-  
-    dependencies = scan()
-    
-    newDependencyInfo = configuration.createDependencyInfo(
-      targets=[target],
-      args=args,
-      dependencies=dependencies,
-      )
-    
-    configuration.storeDependencyInfo(newDependencyInfo)
-=======
     def command():
-      engine.logger.outputInfo("Linking %s\n" % target)
+      configuration.engine.logger.outputInfo("Linking %s\n" % target)
     
       link()
     
       dependencies = scan()
       
-      newDependencyInfo = engine.createDependencyInfo(
+      newDependencyInfo = configuration.createDependencyInfo(
         targets=[target],
         args=args,
         dependencies=dependencies,
         )
       
-      engine.storeDependencyInfo(newDependencyInfo)
-  
-    moduleTask = engine.createTask(command)
+      configuration.storeDependencyInfo(newDependencyInfo)
+  
+    moduleTask = configuration.engine.createTask(command)
     moduleTask.start(immediate=True)
->>>>>>> 65126d4a
   
   def getModuleCommands(self, target, sources, configuration):
     """Get the commands for linking a module.
@@ -1726,39 +1681,23 @@
       "Rebuilding '" + target + "' because " + reasonToBuild + ".\n",
       )
 
-<<<<<<< HEAD
-    configuration.engine.logger.outputInfo("Linking %s\n" % target)
-  
-    link()
-  
-    dependencies = scan()
-    
-    newDependencyInfo = configuration.createDependencyInfo(
-      targets=[target],
-      args=args,
-      dependencies=dependencies,
-      )
-    
-    configuration.storeDependencyInfo(newDependencyInfo)
-=======
     def command():
-      engine.logger.outputInfo("Linking %s\n" % target)
+      configuration.engine.logger.outputInfo("Linking %s\n" % target)
     
       link()
     
       dependencies = scan()
       
-      newDependencyInfo = engine.createDependencyInfo(
+      newDependencyInfo = configuration.createDependencyInfo(
         targets=[target],
         args=args,
         dependencies=dependencies,
         )
       
-      engine.storeDependencyInfo(newDependencyInfo)
-
-    programTask = engine.createTask(command)
+      configuration.storeDependencyInfo(newDependencyInfo)
+
+    programTask = configuration.engine.createTask(command)
     programTask.start(immediate=True)
->>>>>>> 65126d4a
 
   def getProgramCommands(self, target, sources, configuration):
     """Get the commands for linking a program.
