--- conflicted
+++ resolved
@@ -1486,13 +1486,8 @@
     compileTask = self.engine.createTask(command)
     compileTask.start(immediate=True)
 
-<<<<<<< HEAD
-    def storeDependencyInfoAndCache():
+    def storeDependencyInfo():
       abspath = self.configuration.abspath
-=======
-    def storeDependencyInfo():
-      abspath = configuration.abspath
->>>>>>> ceccbd13
       normpath = os.path.normpath
       dependencies = [
           normpath(abspath(p))
@@ -1506,11 +1501,7 @@
         )
       self.configuration.storeDependencyInfo(newDependencyInfo)
         
-<<<<<<< HEAD
-    storeDependencyTask = self.engine.createTask(storeDependencyInfoAndCache)
-=======
-    storeDependencyTask = configuration.engine.createTask(storeDependencyInfo)
->>>>>>> ceccbd13
+    storeDependencyTask = self.engine.createTask(storeDependencyInfo)
     storeDependencyTask.startAfter(compileTask, immediate=True)
 
   def buildObject(self, target, source, pch):
