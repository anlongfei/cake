"""A Dummy Compiler.

@see: Cake Build System (http://sourceforge.net/projects/cake-build)
@copyright: Copyright (c) 2010 Lewis Baker, Stuart McMahon.
@license: Licensed under the MIT license.
"""

__all__ = ["DummyCompiler"]

import cake.filesys
import cake.path
from cake.library import memoise, getPathsAndTasks
from cake.library.compilers import Compiler, makeCommand

class DummyCompiler(Compiler):
  
  objectSuffix = '.obj'
  libraryPrefixSuffixes = [('', '.lib')]
  moduleSuffix = '.dll'
  programSuffix = '.exe'
  pchSuffix = '.pch'
  
  def __init__(self):
    Compiler.__init__(self)

  @memoise
  def _getCompileArgs(self, language):
    args = ['cc', '/c']
    if self.debugSymbols:
      args.append('/debug')
    if self.optimisation != self.NO_OPTIMISATION:
      args.append('/O')
    if self.enableRtti:
      args.append('/rtti')
    if self.enableExceptions:
      args.append('/ex')
    if language:
      args.append('/lang:%s' % language)
    args.extend('/I%s' % p for p in reversed(self.includePaths))
    args.extend('/D%s' % d for d in self.defines)
    args.extend('/FI%s' % p for p in getPathsAndTasks(self.forcedIncludes)[0])
    return args

  def getPchCommands(self, target, source, header, object, configuration):

    language = self.language
    if not language:
      if source.lower().endswith('.c'):
        language = 'c'
      else:
        language = 'c++'

    compilerArgs = list(self._getCompileArgs(language))
    compilerArgs += ['/H' + header, source, '/o' + target]
    
    def compile():
      configuration.engine.logger.outputDebug("run", "%s\n" % " ".join(compilerArgs))
      absTarget = configuration.abspath(target)
      cake.filesys.makeDirs(cake.path.dirName(absTarget))
      f = open(absTarget, 'wb')
      f.close()
        
      dependencies = [source]
      return dependencies

<<<<<<< HEAD
    def command():
      task = configuration.engine.createTask(compile)
      task.start(immediate=True)
      return task

=======
>>>>>>> 65126d4a
    canBeCached = True
    return compile, compilerArgs, canBeCached

  def getObjectCommands(self, target, source, pch, configuration):

    language = self.language
    if not language:
      if source.lower().endswith('.c'):
        language = 'c'
      else:
        language = 'c++'

    compilerArgs = list(self._getCompileArgs(language))
    compilerArgs += [source, '/o' + target]
    
    def compile():
      configuration.engine.logger.outputDebug("run", "%s\n" % " ".join(compilerArgs))
      absTarget = configuration.abspath(target)
      cake.filesys.makeDirs(cake.path.dirName(absTarget))
      f = open(absTarget, 'wb')
      f.close()
        
      dependencies = [source]
      if pch is not None:
        dependencies.append(pch.path)
      return dependencies

<<<<<<< HEAD
    def command():
      task = configuration.engine.createTask(compile)
      task.start(immediate=True)
      return task

=======
>>>>>>> 65126d4a
    canBeCached = True
    return compile, compilerArgs, canBeCached

  def getLibraryCommand(self, target, sources, configuration):
    
    args = ['ar'] + sources + ['/o' + target]

    @makeCommand(args)
    def archive():
      configuration.engine.logger.outputDebug("run", "%s\n" % " ".join(args))
      absTarget = configuration.abspath(target)
      cake.filesys.makeDirs(cake.path.dirName(absTarget))
      f = open(absTarget, 'wb')
      f.close()
      
    @makeCommand("dummy-scanner")
    def scan():
      return sources
      
    return archive, scan
  
  def getProgramCommands(self, target, sources, configuration):
    args = ['ld'] + sources + ['/o' + target]
    
    @makeCommand(args)
    def link():
      configuration.engine.logger.outputDebug("run", "%s\n" % " ".join(args))
      absTarget = configuration.abspath(target)
      cake.filesys.makeDirs(cake.path.dirName(absTarget))
      f = open(absTarget, 'wb')
      f.close()
    
    @makeCommand("dummy-scanner")
    def scan():
      return sources
    
    return link, scan
    
  def getModuleCommands(self, target, sources, configuration):
    # Lazy
    return self.getProgramCommands(target, sources, configuration)<|MERGE_RESOLUTION|>--- conflicted
+++ resolved
@@ -63,14 +63,6 @@
       dependencies = [source]
       return dependencies
 
-<<<<<<< HEAD
-    def command():
-      task = configuration.engine.createTask(compile)
-      task.start(immediate=True)
-      return task
-
-=======
->>>>>>> 65126d4a
     canBeCached = True
     return compile, compilerArgs, canBeCached
 
@@ -98,14 +90,6 @@
         dependencies.append(pch.path)
       return dependencies
 
-<<<<<<< HEAD
-    def command():
-      task = configuration.engine.createTask(compile)
-      task.start(immediate=True)
-      return task
-
-=======
->>>>>>> 65126d4a
     canBeCached = True
     return compile, compilerArgs, canBeCached
 
