"""The Metrowerks CodeWarrior Compiler.

@see: Cake Build System (http://sourceforge.net/projects/cake-build)
@copyright: Copyright (c) 2010 Lewis Baker, Stuart McMahon.
@license: Licensed under the MIT license.
"""

import os
import os.path

import cake.filesys
import cake.path
from cake.library import memoise, getPathsAndTasks
from cake.library.compilers import Compiler, makeCommand
from cake.gnu import parseDependencyFile

class MwcwCompiler(Compiler):

  libraryPrefixSuffixes = [('', '.a')]
  programSuffix = '.elf'
  pchSuffix = '.mch'

  def __init__(
    self,
    ccExe=None,
    ldExe=None,
    binPaths=None,
    ):
    Compiler.__init__(self, binPaths)
    self.__ccExe = ccExe
    self.__ldExe = ldExe

  def _formatMessage(self, inputText):
    """Format errors to be clickable in MS Visual Studio.
    """
    def readLine(text):
      res, _, text = text.partition("\r\n")
      return res, text

    line, inputText = readLine(inputText)
    outputText = ""
    indent = "   "

    while line.count("|") == 2:
      executable, component, type = line.split("|")
      line, inputText = readLine(inputText)
      
      if line.count("|") == 5:
        path, lineNum, colNum, _, _, _ = line[1:-1].split("|") 
        line, inputText = readLine(inputText)
      else:
        path = executable
        lineNum = component
        colNum = None
  
      contextLines = []
      while line.startswith("="):
        contextLines.append(line[1:])
        line, inputText = readLine(inputText)
        
      messageLines = []
      while line.startswith(">"):
        messageLines.append(line[1:])
        line, inputText = readLine(inputText)

      outputText += "%s(%s): %s: %s\n" % (
        path,
        lineNum,
        type.lower(),
        messageLines[0],
        )
      
      # Context from the offending source file
      if contextLines:
        # Write out first line with ^ underneath pointing to the offending column
        outputText += indent + contextLines[0] + "\n"
        if colNum is not None:
          outputText += indent + " " * (int(colNum) - 1) + "^\n"
    
        # Write out any remaining lines (if any)
        for line in contextLines[1:]:
          outputText += indent + line + "\n"

      if len(messageLines) > 1:
        # Write out the message again if it was multi-line
        for messageLine in messageLines:
          outputText += indent + messageLine + "\n"
    
    # Write the remaining lines
    if line:
      outputText += line + "\n"
    outputText += inputText.replace("\r", "")

    return outputText

<<<<<<< HEAD
=======
  def _executeProcess(self, args, target, configuration):
    configuration.engine.logger.outputDebug(
      "run",
      "run: %s\n" % " ".join(args),
      )
    absTarget = configuration.abspath(target)
    cake.filesys.makeDirs(cake.path.dirName(absTarget))

    if self.useResponseFile:
      argsFile = target + '.args'
      absArgsFile = absTarget + '.args'
      f = open(absArgsFile, 'wt')
      try:
        for arg in args[1:]:
          f.write('"' + arg + '"\n')
      finally:
        f.close()
      args = [args[0], '@' + argsFile]

    try:
      executable = configuration.abspath(args[0])
      p = subprocess.Popen(
        args=args,
        executable=executable,
        env=self._getProcessEnv(),
        stdin=subprocess.PIPE,
        stdout=subprocess.PIPE,
        stderr=subprocess.STDOUT,
        cwd=configuration.baseDir
        )
    except EnvironmentError, e:
      configuration.engine.raiseError(
        "cake: failed to launch %s: %s\n" % (args[0], str(e))
        )
  
    p.stdin.close()
    try:
      output = p.stdout.read()
    finally:
      p.stdout.close()
    exitCode = p.wait()
    
    if output:
      sys.stderr.write(self._formatMessage(output.decode("latin1")).encode("latin1"))
        
    if exitCode != 0:
      configuration.engine.raiseError(
        "%s: failed with exit code %i\n" % (args[0], exitCode)
        )

>>>>>>> 78e5c915
  @memoise
  def _getCommonArgs(self):
    args = [
      '-msgstyle', 'parseable',  # Use parseable message output
      '-nowraplines',            # Don't wrap long lines
      ]
    
    if self.warningsAsErrors:
      args.extend(['-w', 'error'])

    if self.debugSymbols:
      args.extend(['-sym', 'dwarf-2'])
    
    return args
  
  @memoise
  def _getCompileArgs(self, language):
    args = [
      self.__ccExe,
      '-c',                      # Compile only
      '-MD',                     # Generate dependency file
      '-gccdep',                 # Output dependency file next to target 
      '-gccinc',                 # Use GCC #include semantics
      '-pragma', 'cats off',     # Turn off Codewarrior Analysis Tool
      '-enum', 'int',            # Enumerations always use 'int' for storage
      ]
    args.extend(self._getCommonArgs())

    args.append('-lang')
    if language == 'c':
      args.append('c99')
    else:
      args.append(language)

    if language in ['c++', 'cplus', 'ec++']:
      args.extend(self.cppFlags)

      if self.enableRtti is not None:
        if self.enableRtti:
          args.extend(['-RTTI', 'on'])
        else:
          args.extend(['-RTTI', 'off'])
    elif language in ['c', 'c99']:
      args.extend(self.cFlags)
    elif language == 'objc':
      args.extend(self.mFlags)

    # Note: Exceptions are allowed for 'c' language
    if self.enableExceptions is not None:
      if self.enableExceptions:
        args.extend(['-cpp_exceptions', 'on'])
      else:
        args.extend(['-cpp_exceptions', 'off'])

    if self.optimisation == self.NO_OPTIMISATION:
      args.extend([
        '-inline', 'off',
        '-opt', 'off',
        '-ipa', 'off',
        ])
    elif (
      self.optimisation == self.PARTIAL_OPTIMISATION or
      self.optimisation == self.FULL_OPTIMISATION
      ):
      args.extend([
        '-inline', 'all',        # Let the compiler auto inline small functions
        '-str', 'reuse,pool',    # Reuse string constants, place them together
        '-ipa', 'file',          # File level optimisation
        ])

      if self.optimisation == self.PARTIAL_OPTIMISATION:
        args.extend(['-opt', 'level=2']) # Optimisation level 2
      elif self.optimisation == self.FULL_OPTIMISATION:
        args.extend([
          '-opt', 'level=4',       # Optimisation level 4
          '-opt', 'peep',          # Eliminate unnecessary moves/loads/stores
          '-opt', 'schedule',      # Reorder instructions to eliminate stalls
          ])
        # Note: ipa program requires you to:
        #  - link with cc.exe
        #  - pass '-ipa program' to the link line
        #  - pass .irobj's to the link line instead of .o's
        # Even after this the compiler may run out of memory trying
        # to optimise a large program. 
        #args.extend(['-ipa', 'program']) # Whole program optimisation
  
    for p in reversed(self.includePaths):
      args.extend(['-i', p])

    args.extend('-D' + d for d in self.defines)
    
    for p in getPathsAndTasks(self.forcedIncludes)[0]:
      args.extend(['-include', p])
    
    return args

  def getLanguage(self, path): 
    language = self.language
    if not language:
      language = {
        '.c':'c99',
        '.m':'objc',
        }.get(cake.path.extension(path).lower(), 'c++')
    return language

  def getPchCommands(self, target, source, header, object, configuration):
    language = self.getLanguage(source)
   
    args = list(self._getCompileArgs(language))
    args.extend([source, '-precompile', target])
    
    def compile():
<<<<<<< HEAD
      self._runProcess(engine, args, target)
=======
      self._executeProcess(args, target, configuration)
>>>>>>> 78e5c915

      dependencyFile = cake.path.stripExtension(target) + '.d'
      configuration.engine.logger.outputDebug(
        "scan",
        "scan: %s\n" % dependencyFile,
        )
      
      # TODO: Add dependencies on DLLs used by gcc.exe
      dependencies = [args[0]]
      dependencies.extend(parseDependencyFile(
        configuration.abspath(dependencyFile),
        cake.path.extension(target),
        ))
      return dependencies

    canBeCached = True
    return compile, args, canBeCached   
          
  def getObjectCommands(self, target, source, pch, configuration):
    language = self.getLanguage(source)
   
    args = list(self._getCompileArgs(language))

    if pch is not None:
      args.extend(['-include', pch.path])

    args.extend([source, '-o', target])
    
    def compile():
<<<<<<< HEAD
      self._runProcess(engine, args, target)
=======
      self._executeProcess(args, target, configuration)
>>>>>>> 78e5c915

      dependencyFile = cake.path.stripExtension(target) + '.d'
      configuration.engine.logger.outputDebug(
        "scan",
        "scan: %s\n" % dependencyFile,
        )
      
      # TODO: Add dependencies on DLLs used by gcc.exe
      dependencies = [args[0]]
      dependencies.extend(parseDependencyFile(
        configuration.abspath(dependencyFile),
        cake.path.extension(target),
        ))
      if pch is not None:
        dependencies.append(pch.path)
      return dependencies

    canBeCached = True
    return compile, args, canBeCached    

  @memoise
  def _getCommonLibraryArgs(self):
    args = [self.__ldExe, '-library']
    args.extend(self._getCommonArgs())
    return args
  
  def getLibraryCommand(self, target, sources, configuration):
    args = list(self._getCommonLibraryArgs())
    args.extend(['-o', target])
    args.extend(sources)
    
    @makeCommand(args)
    def archive():
<<<<<<< HEAD
      cake.filesys.remove(target)
      self._runProcess(engine, args, target)
=======
      cake.filesys.remove(configuration.abspath(target))
      self._executeProcess(args, target, configuration)
>>>>>>> 78e5c915

    @makeCommand("lib-scan")
    def scan():
      # TODO: Add dependencies on DLLs used by ld.exe
      return [args[0]] + sources

    return archive, scan

  @memoise
  def _getCommonLinkArgs(self, dll):
    args = [self.__ldExe, '-application']
    args.extend(self._getCommonArgs())
    
    if dll:
      args.extend(self.moduleFlags)
    else:
      args.extend(self.programFlags)
    
    if self.linkerScript is not None:
      args.extend(['-lcf', self.linkerScript])

    args.extend('-L' + p for p in reversed(self.libraryPaths))
    return args
  
  def getProgramCommands(self, target, sources, configuration):
    return self._getLinkCommands(target, sources, configuration, dll=False)
  
  def getModuleCommands(self, target, sources, configuration):
    return self._getLinkCommands(target, sources, configuration, dll=True)

  def _getLinkCommands(self, target, sources, configuration, dll):
    
    objects, libraries = self._resolveObjects(configuration)
    
    args = list(self._getCommonLinkArgs(dll))
    args.extend(sources)
    args.extend(objects)
    args.extend('-l' + l for l in libraries)    
    args.extend(['-o', target])

    if self.outputMapFile:
      args.extend(['-map', cake.path.stripExtension(target) + '.map'])
      
    @makeCommand(args)
    def link():
<<<<<<< HEAD
      self._runProcess(engine, args, target)      
=======
      self._executeProcess(args, target, configuration)      
>>>>>>> 78e5c915
    
    @makeCommand("link-scan")
    def scan():
      # TODO: Add dependencies on DLLs used by gcc.exe
      # Also add dependencies on system libraries, perhaps
      #  by parsing the output of ',Wl,--trace'
      return [args[0]] + sources + objects + self._scanForLibraries(configuration, libraries)
    
    return link, scan

class WiiMwcwCompiler(MwcwCompiler):

  @memoise
  def _getCommonArgs(self):
    args = MwcwCompiler._getCommonArgs(self)
    args.extend([
      '-processor', 'gekko',   # Target the Gekko processor
      '-fp', 'fmadd',          # Use fmadd instructions where possible
      '-sdatathreshold', '0',  # Max size for objects in small data section
      '-sdata2threshold', '0', # Ditto for const small data section
      ])
    return args
  <|MERGE_RESOLUTION|>--- conflicted
+++ resolved
@@ -93,59 +93,6 @@
 
     return outputText
 
-<<<<<<< HEAD
-=======
-  def _executeProcess(self, args, target, configuration):
-    configuration.engine.logger.outputDebug(
-      "run",
-      "run: %s\n" % " ".join(args),
-      )
-    absTarget = configuration.abspath(target)
-    cake.filesys.makeDirs(cake.path.dirName(absTarget))
-
-    if self.useResponseFile:
-      argsFile = target + '.args'
-      absArgsFile = absTarget + '.args'
-      f = open(absArgsFile, 'wt')
-      try:
-        for arg in args[1:]:
-          f.write('"' + arg + '"\n')
-      finally:
-        f.close()
-      args = [args[0], '@' + argsFile]
-
-    try:
-      executable = configuration.abspath(args[0])
-      p = subprocess.Popen(
-        args=args,
-        executable=executable,
-        env=self._getProcessEnv(),
-        stdin=subprocess.PIPE,
-        stdout=subprocess.PIPE,
-        stderr=subprocess.STDOUT,
-        cwd=configuration.baseDir
-        )
-    except EnvironmentError, e:
-      configuration.engine.raiseError(
-        "cake: failed to launch %s: %s\n" % (args[0], str(e))
-        )
-  
-    p.stdin.close()
-    try:
-      output = p.stdout.read()
-    finally:
-      p.stdout.close()
-    exitCode = p.wait()
-    
-    if output:
-      sys.stderr.write(self._formatMessage(output.decode("latin1")).encode("latin1"))
-        
-    if exitCode != 0:
-      configuration.engine.raiseError(
-        "%s: failed with exit code %i\n" % (args[0], exitCode)
-        )
-
->>>>>>> 78e5c915
   @memoise
   def _getCommonArgs(self):
     args = [
@@ -258,11 +205,7 @@
     args.extend([source, '-precompile', target])
     
     def compile():
-<<<<<<< HEAD
-      self._runProcess(engine, args, target)
-=======
-      self._executeProcess(args, target, configuration)
->>>>>>> 78e5c915
+      self._runProcess(configuration, args, target)
 
       dependencyFile = cake.path.stripExtension(target) + '.d'
       configuration.engine.logger.outputDebug(
@@ -292,11 +235,7 @@
     args.extend([source, '-o', target])
     
     def compile():
-<<<<<<< HEAD
-      self._runProcess(engine, args, target)
-=======
-      self._executeProcess(args, target, configuration)
->>>>>>> 78e5c915
+      self._runProcess(configuration, args, target)
 
       dependencyFile = cake.path.stripExtension(target) + '.d'
       configuration.engine.logger.outputDebug(
@@ -330,13 +269,8 @@
     
     @makeCommand(args)
     def archive():
-<<<<<<< HEAD
-      cake.filesys.remove(target)
-      self._runProcess(engine, args, target)
-=======
       cake.filesys.remove(configuration.abspath(target))
-      self._executeProcess(args, target, configuration)
->>>>>>> 78e5c915
+      self._runProcess(configuration, args, target)
 
     @makeCommand("lib-scan")
     def scan():
@@ -382,11 +316,7 @@
       
     @makeCommand(args)
     def link():
-<<<<<<< HEAD
-      self._runProcess(engine, args, target)      
-=======
-      self._executeProcess(args, target, configuration)      
->>>>>>> 78e5c915
+      self._runProcess(configuration, args, target)      
     
     @makeCommand("link-scan")
     def scan():
