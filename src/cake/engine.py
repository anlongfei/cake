"""Engine-Level Classes and Utilities.
"""

import hashlib
import threading
import traceback
import sys
import os
import os.path
import time

import math
try:
  import cPickle as pickle
except ImportError:
  import pickle

import cake.logging
import cake.bytecode
import cake.tools
import cake.task
import cake.path

class BuildError(Exception):
  """Exception raised when a build fails.
  
  This exception is treated as expected by the Cake build system as it won't
  output the stack-trace if raised by a task.
  """
  pass

class Variant(object):
  """A container for build configuration information.
  
  @ivar name: The name of this configuration.
  @type name: string or None
  @ivar tools: The available tools for this variant.
  @type tools: dict
  """
  
  def __init__(self, name=None):
    """Construct an empty variant.
    
    @param name: The name of the new variant.
    @type name: string or None
    """
    self.name = name
    self.tools = {}
  
  def clone(self, name=None):
    """Create an independent copy of this variant.
    
    @param name: The name of the new variant.
    @type name: string or None
    
    @return: The new Variant.
    """
    v = Variant(name=name)
    v.tools = dict((name, tool.clone()) for name, tool in self.tools.iteritems())
    return v

class Engine(object):
  """Main object that holds all of the singleton resources for a build.
  """
  
  def __init__(self):
    """Default Constructor.
    """
    self._variants = set()
    self._defaultVariant = None
    self._byteCodeCache = {}
    self._timestampCache = {}
    self._digestCache = {}
    self._dependencyInfoCache = {}
    self._executed = {}
    self._executedLock = threading.Lock()
    self.logger = cake.logging.Logger()
      
  def addVariant(self, variant, default=False):
    """Register a new variant with this engine.
    
    @param variant: The Variant object to register.
    @type variant: L{Variant}
    
    @param default: If True then make this newly added variant the default
    build variant.
    @type default: C{bool}
    """
    self._variants.add(variant)
    if default:
      self._defaultVariant = variant
    
  def createTask(self, func):
    """Construct a new task that will call the specified function.
    
    This function wraps the function in an exception handler that prints out
    the stacktrace and exception details if an exception is raised by the
    function.
    
    @param func: The function that will be called with no args by the task once
    the task has been started.
    @type func: any callable
    
    @return: The newly created Task.
    @rtype: L{Task}
    """
    def _wrapper():
      try:
        func()
      except BuildError:
        # Assume build errors have already been reported
        raise
      except Exception, e:
        tbs = [traceback.extract_tb(sys.exc_info()[2])]

        t = task
        while t is not None:
          tb = getattr(t, "traceback", None)
          if tb is not None:
            tbs.append(t.traceback)
          t = t.parent

        tracebackString = ''.join(
          ''.join(traceback.format_list(tb)) for tb in reversed(tbs)
          )
        exceptionString = ''.join(traceback.format_exception_only(type(e), e))
        message = 'Unhandled Task Exception:\n%s%s' % (tracebackString, exceptionString)
        self.logger.outputError(message)
        raise

    task = cake.task.Task(_wrapper)

    # Set a traceback for the parent script task    
    if Script.getCurrent() is not None:
      task.traceback = traceback.extract_stack()[:-1]

    return task
    
  def raiseError(self, message):
    """Log an error and raise the BuildError exception.
    
    @param message: The error message to output.
    @type message: string
    
    @raise BuildError: Raises a build error that should cause the current
    task to fail.
    """
    self.logger.outputError(message)
    raise BuildError(message)
    
  def execute(self, path, variant=None):
    """Execute the script with the specified variant.
    
    @param path: Path of the Cake script file to execute.
    @type path: string

    @param variant: The build variant to execute this script with.
    @type variant: L{Variant} 

    @return: A Task object that completes when the script and any
    tasks it starts finish executing.
    @rtype: L{cake.task.Task}
    """
    if variant is None:
      variant = self._defaultVariant
<<<<<<< HEAD
    
    # Only standardise slashes, everything else is up to the user as eg.
    # a case sensitive OS may allow two scripts with the same names but
    # different casing.
    path = os.path.normpath(path)
    
    key = (path, variant)
=======

    path = os.path.normpath(path)

    key = (os.path.normcase(path), variant)
>>>>>>> 24ba1ff8
    
    with self._executedLock:
      if key in self._executed:
        script = self._executed[key]
        task = script.task
      else:
        def execute():
          cake.tools.__dict__.clear()
          for name, tool in variant.tools.items():
            setattr(cake.tools, name, tool.clone())
          self.logger.outputInfo("Executing %s\n" % script.path)
          script.execute()
        task = self.createTask(execute)
        script = Script(
          path=path,
          variant=variant,
          task=task,
          engine=self,
          )
        self._executed[key] = script
        task.addCallback(
          lambda: self.logger.outputInfo("Finished %s\n" % script.path)
          )
        task.start()

    return task

  def getByteCode(self, path):
    """Load a python file and return the compiled byte-code.
    
    @param path: The path of the python file to load.
    @type path: string
    
    @return: A code object that can be executed with the python 'exec'
    statement.
    @rtype: C{types.CodeType}
    """
    byteCode = self._byteCodeCache.get(path, None)
    if byteCode is None:
      byteCode = cake.bytecode.loadCode(path)
      self._byteCodeCache[path] = byteCode
    return byteCode
    
  def notifyFileChanged(self, path):
    """Let the engine know a file has changed.
    
    This allows the engine to invalidate any information about the file
    it may have previously cached.
    
    @param path: The path of the file that has changed.
    @type path: string
    """
    self._timestampCache.pop(path, None)
    
  def getTimestamp(self, path):
    """Get the timestamp of the file at the specified path.
    
    @param path: Path of the file whose timestamp you want.
    @type path: string
    
    @return: The timestamp in seconds since 1 Jan, 1970 UTC.
    @rtype: float 
    """
    timestamp = self._timestampCache.get(path, None)
    if timestamp is None:
      stat = os.stat(path)
      timestamp = time.mktime(time.gmtime(stat.st_mtime))
      # The above calculation truncates to the nearest second so we need to
      # re-add the fractional part back to the timestamp otherwise 
      timestamp += math.fmod(stat.st_mtime, 1)
      self._timestampCache[path] = timestamp
    return timestamp

  def updateFileDigestCache(self, path, timestamp, digest):
    """Update the internal cache of file digests with a new entry.
    
    @param path: The path of the file.
    @param timestamp: The timestamp of the file at the time the digest
    was calculated.
    @param digest: The digest of the contents of the file.
    """
    key = (path, timestamp)
    self._digestCache[key] = digest

  def getFileDigest(self, path):
    """Get the SHA1 digest of a file's contents.
    
    @param path: Path of the file to digest.
    @type path: string
    
    @return: The SHA1 digest of the file's contents.
    @rtype: string of 20 bytes
    """
    timestamp = self.getTimestamp(path)
    key = (path, timestamp)
    digest = self._digestCache.get(key, None)
    if digest is None:
      hasher = hashlib.sha1()
      with open(path, 'rb') as f:
        blockSize = 512 * 1024
        data = f.read(blockSize)
        while data:
          hasher.update(data)
          data = f.read(blockSize)
      digest = hasher.digest()
      self._digestCache[key] = digest
      
    return digest
    
  def getDependencyInfo(self, targetPath):
    """Load the dependency info for the specified target.
    
    The dependency info contains information about the parameters and
    dependencies of a target at the time it was last built.
    
    @param targetPath: The path of the target.
    @type targetPath: string 
    
    @return: A DependencyInfo object for the target.
    @rtype: L{DependencyInfo}
    
    @raise EnvironmentError: if the dependency info could not be retrieved.
    """
    dependencyInfo = self._dependencyInfoCache.get(targetPath, None)
    if dependencyInfo is None:
      depPath = targetPath + '.dep'
      
      # Read entire file at once otherwise thread-switching will kill
      # performance
      with open(depPath, 'rb') as f:
        dependencyString = f.read()
        
      dependencyInfo = pickle.loads(dependencyString) 
      
      # Check that the dependency info is valid  
      if not isinstance(dependencyInfo, DependencyInfo):
        raise EnvironmentError("invalid dependency file")
      elif dependencyInfo.version != DependencyInfo.VERSION:
        raise EnvironmentError("wrong dependency file version")

      self._dependencyInfoCache[targetPath] = dependencyInfo
      
    return dependencyInfo
    
  def storeDependencyInfo(self, dependencyInfo):
    """Call this method after a target was built to save the
    dependencies of the target.
    
    @param dependencyInfo: The dependency info object to be stored.
    @type dependencyInfo: L{DependencyInfo}  
    """
    depPath = dependencyInfo.targets[0].path + '.dep'
    for target in dependencyInfo.targets:
      self._dependencyInfoCache[target.path] = dependencyInfo
    
    dependencyString = pickle.dumps(dependencyInfo, pickle.HIGHEST_PROTOCOL)
    
    cake.filesys.makeDirs(cake.path.dirName(depPath))
    with open(depPath, 'wb') as f:
      f.write(dependencyString)
    
class DependencyInfo(object):
  """Object that holds the dependency info for a target.
  
  @ivar version: The version of this dependency info.
  @type version: int
  @ivar targets: A list of target files.
  @type targets: usually a list of L{FileInfo}'s
  @ivar args: The arguments used for the build.
  @type args: usually a list of string's
  @ivar dependencies: A list of files the targets depend on.
  @type dependencies: usually a list of L{FileInfo}'s
  """
  
  VERSION = 1
  """The most recent DependencyInfo version."""
  
  def __init__(self, targets, args, dependencies):
    self.version = self.VERSION
    self.targets = targets
    self.args = args
    self.dependencies = dependencies

  def isUpToDate(self, engine, args):
    """Query if the targets are up to date.
    
    @param engine: The engine instance.
    @type engine: L{Engine}
    @param args: The current args.
    @type args: usually a list of string's
    @return: True if the targets are up to date, otherwise False.
    @rtype: bool
    """
    if args != self.args:
      return False
    
    for target in self.targets:
      if not target.exists(engine):
        return False
    
    for dependency in self.dependencies:
      if dependency.hasChanged(engine):
        return False
      
    return True

  def calculateDigest(self, engine):
    """Calculate the digest of the sources/dependencies.

    @param engine: The engine instance.
    @type engine: L{Engine}
    @return: The current digest of the dependency info.
    @rtype: string of 20 bytes
    """
    hasher = hashlib.sha1()
    
    # Include the paths of the targets in the digest
    for t in self.targets:
      hasher.update(t.path.encode("utf8"))
      
    # Include parameters of the build    
    hasher.update(repr(self.args).encode("utf8"))
    
    for d in self.dependencies:
      
      # Let the engine know of any cached file digests from a
      # previous run.
      if d.timestamp is not None and d.digest is not None:
        engine.updateFileDigestCache(d.path, d.timestamp, d.digest)
      
      # Include the dependency file's path and content digest in
      # this digest.
      hasher.update(d.path.encode("utf8"))
      hasher.update(engine.getFileDigest(d.path))
      
    return hasher.digest()

class FileInfo(object):
  """A container for file information.
  """
  
  VERSION = 1
  """The most recent FileInfo version."""
  
  def __init__(self, path, timestamp=None, digest=None):
    self.version = self.VERSION
    self.path = path
    self.timestamp = timestamp
    self.digest = digest
    
  def exists(self, engine):
    """Determine whether the file exists.
    
    @return: True if the file exists, otherwise false.
    @rtype: bool
    """
    return os.path.isfile(self.path)
    
  def hasChanged(self, engine):
    """Determine whether the file has changed.
    
    @return: True if the file has changed, otherwise false.
    @rtype: bool
    """
    if self.version != FileInfo.VERSION:
      return True
    
    try:
      currentTimestamp = engine.getTimestamp(self.path)
    except EnvironmentError:
      # File doesn't exist any more?
      return True 
    
    return currentTimestamp != self.timestamp

class Script(object):
  """A class that represents an instance of a Cake script. 
  """
  
  _current = threading.local()
  
  def __init__(self, path, variant, engine, task, parent=None):
    """Constructor.
    
    @param path: The path to the script file.
    @param variant: The variant to build.
    @param engine: The engine instance.
    @param task: A task that should complete when all tasks within
    the script have completed.
    @param parent: The parent script or None if this is the root script. 
    """
    self.path = path
    self.dir = os.path.dirname(path)
    self.variant = variant
    self.engine = engine
    self.task = task
    if parent is None:
      self.root = self
      self._included = {self.path : self}
    else:
      self.root = parent.root
      self._included = parent._included

  @staticmethod
  def getCurrent():
    """Get the current thread's currently executing script.
    
    @return: The currently executing script.
    @rtype: L{Script}
    """
    return getattr(Script._current, "value", None)
  
  @staticmethod
  def getCurrentRoot():
    """Get the current thread's root script.
    
    This is the top-level script currently being executed.
    A script may not be the top-level script if it is executed due
    to inclusion from another script.
    """
    current = Script.getCurrent()
    if current is not None:
      return current.root
    else:
      return None

  def cwd(self, *args):
    """Return the path prefixed with the current script's directory.
    """
    return cake.path.join(self.dir, *args)

  def include(self, path):
    """Include another script for execution within this script's context.
    
    A script will only be included once within a given context.
    
    @param path: The path of the file to include.
    @type path: string
    """
    if path in self._included:
      return
      
    includedScript = Script(
      path=path,
      variant=self.variant,
      engine=self.engine,
      task=self.task,
      parent=self,
      )
    self._included[path] = includedScript
    includedScript.execute()
    
  def execute(self):
    """Execute this script.
    """
    byteCode = self.engine.getByteCode(self.path)
    old = Script.getCurrent()
    Script._current.value = self
    try:
      exec byteCode
    finally:
      Script._current.value = old<|MERGE_RESOLUTION|>--- conflicted
+++ resolved
@@ -163,20 +163,10 @@
     """
     if variant is None:
       variant = self._defaultVariant
-<<<<<<< HEAD
-    
-    # Only standardise slashes, everything else is up to the user as eg.
-    # a case sensitive OS may allow two scripts with the same names but
-    # different casing.
+
     path = os.path.normpath(path)
-    
-    key = (path, variant)
-=======
-
-    path = os.path.normpath(path)
 
     key = (os.path.normcase(path), variant)
->>>>>>> 24ba1ff8
     
     with self._executedLock:
       if key in self._executed:
