"""Engine-Level Classes and Utilities.

@see: Cake Build System (http://sourceforge.net/projects/cake-build)
@copyright: Copyright (c) 2010 Lewis Baker, Stuart McMahon.
@license: Licensed under the MIT license.
"""

import codecs
import threading
import traceback
import sys
import os
import os.path
import time

import math
try:
  import cPickle as pickle
except ImportError:
  import pickle

import cake.bytecode
import cake.tools
import cake.task
import cake.path
import cake.hash
import cake.threadpool

class BuildError(Exception):
  """Exception raised when a build fails.
  
  This exception is treated as expected by the Cake build system as it won't
  output the stack-trace if raised by a task.
  """
  pass

class Variant(object):
  """A container for build configuration information.

  @ivar tools: The available tools for this variant.
  @type tools: dict
  """
  
  def __init__(self, **keywords):
    """Construct an empty variant.
    """
    self.keywords = keywords
    self.tools = {}
  
  def __repr__(self):
    keywords = ", ".join('%s=%r' % (k, v) for k, v in self.keywords.iteritems())
    return "Variant(%s)" % keywords 
  
  def matches(*args, **keywords):
    """Query if this variant matches the specified keywords.
    """
    # Don't use self in signature in case the user wants a keyword of
    # self.
    self, = args
    variantKeywords = self.keywords
    for key, value in keywords.iteritems():
      variantValue = variantKeywords.get(key, None)
      if isinstance(value, (list, tuple)):
        for v in value:
          if variantValue == v:
            break
        else:
          return False
      elif value == "all" and variantValue is not None:
        continue
      elif variantValue != value:
        return False
    else:
      return True
  
  def clone(self, **keywords):
    """Create an independent copy of this variant.
    
    @param keywords: The name/value pairs that define the new variant.
    @type keywords: dict of string->string
    
    @return: The new Variant.
    """
    newKeywords = self.keywords.copy()
    newKeywords.update(keywords)
    v = Variant(**newKeywords)
    v.tools = dict((name, tool.clone()) for name, tool in self.tools.iteritems())
    return v

class Engine(object):
  """Main object that holds all of the singleton resources for a build.
  
  @ivar scriptThreadPool: The scriptThreadPool is a single-threaded thread
  pool that is used to speed up incremental builds on multi-core platforms.
  It is used to execute scripts and check dependencies, both of which
  mainly use Python code. Threaded Python code executes under a
  notoriously slow GIL (Global Interpreter Lock). By executing most
  Python code on the same thread we can avoid the expensive GIL locking.  
  """
  
  forceBuild = False
  defaultBootScriptName = "boot.cake"
  
  def __init__(self, logger):
    """Default Constructor.
    """
    self._byteCodeCache = {}
    self._timestampCache = {}
    self._digestCache = {}
    self._dependencyInfoCache = {}
    self.logger = logger
    self.buildSuccessCallbacks = []
    self.buildFailureCallbacks = []
<<<<<<< HEAD
    self._searchUpCache = {}
    self._configurations = {}
  
  def searchUpForFile(self, path, fileName):
    """Attempt to find a file in a particular path or any of its parent
    directories.
    
    Caches previous search results for efficiency.
    
    @param path: The path to search for the file.
    @type path: string
    
    @param fileName: The name of the file to search for.
    @type path: string
    
    @return: Absolute path of the file found in the path or its nearest
    ancestor that contains the file, otherwise None if the file wasn't
    found.
    @rtype: string or None
    """
    
    searchUpCache = self._searchUpCache.get(fileName, None)
    if searchUpCache is None:
      searchUpCache = self._searchUpCache.setdefault(fileName, {})
    
    undefined = object()
    undefinedPaths = []
    path = os.path.normcase(os.path.abspath(path))
    while True:
      configPath = searchUpCache.get(path, undefined)
      if configPath is not undefined:
        break
      
      undefinedPaths.append(path)
      
      candidate = cake.path.join(path, fileName)
      if cake.filesys.isFile(candidate):
        configPath = cake.path.fileSystemPath(candidate)
        break
      
      parent = cake.path.dirName(path)
      if parent == path:
        configPath = None
        break
      
      path = parent

    for undefinedPath in undefinedPaths:
      searchUpCache[undefinedPath] = configPath

    return configPath
  
  def findBootScriptPath(self, path, bootScriptName=None):
    """Attempt to find the path of the boot script to use for building
    a particular path.
    
    @param path: Absolute path to start searching for the boot script file.
    @type path: string
    
    @param bootScriptName: Name of the boot script file to search for
    or None to use the default bootScriptName.
    @type bootScriptName: string or None
    
    @return: Path to the boot script file if found otherwise None.
    @rtype: string or None
    """
    if bootScriptName is None:
      bootScriptName = self.defaultBootScriptName

    return self.searchUpForFile(path, bootScriptName)
  
  def getConfiguration(self, bootScript):
    """Get the configuration for a specified boot script path.
    
    Executes the boot script if not already executed.
    
    @param bootScript: Absolute path of the boot script used to
    populate the configuration.
    @type bootScript: string
    
    @return: The Configuration that has been configured with the
    specified boot script.
    @rtype: L{Configuration}
    """
    configuration = self._configurations.get(path, None)
    if configuration is None:
      configuration = Configuration(path=path, engine=self)
      script = Script(
        path=path,
        configuration=configuration,
        variant=None,
        engine=self,
        task=None,
        parent=None,
        )
      script.execute()
      configuration = self._configurations.setdefault(path, configuration)
    return configuration
  
  def findConfiguration(self, path, bootScriptName=None):
    """Find the configuration for a particular path.
    
    @param path: Absolute path to start searching for a boot script.
    @type path: string
    
    @param bootScriptName: Name of the boot script to search for.
    If not supplied then self.defaultBootScriptName is used.
    @type bootScriptName: string or None

    @return: The initialised Configuration object corresponding
    to the found boot script.
    @rtype: L{Configuration}
    """
    # TODO: Handle boot script not found error
    bootScript = self.findBootScriptPath(path, bootScriptName)
    return self.getConfiguration(bootScript)
  
  def execute(self, path, bootScript=None, bootScriptName=None, keywords={}):
    """Execute a script at specified path with all matching variants.
    
    The variants the script is executed with are determined by the
    defaultKeywords set by the boot script and the keywords specified
    here.
    
    @param path: Absolute path of the script to execute.
    @type path: string.
    
    @param bootScript: Absolute path of the boot script to execute the
    script with, pass None to search for the boot script.
    @type bootScript: string or None
    
    @param bootScriptName: Name of the boot script file to search for
    if bootScript was passed as None. If None then use the engine's
    default boot script name.
    @type bootScriptName: string or None
    
    @param keywords: Keywords used to filter the set of variants the
    script will be executed with. Any keywords specified here will
    override the defaultKeywords set in the boot script.
    @type keywords: dictionary of string -> string or list of string

    @return: A task that will complete when the script and any tasks
    it spawns finishes executing.
    @rtype: L{Task}
    """
    if bootScript is None:
      configuration = self.findConfiguration(path, bootScriptName)
    else:
      configuration = self.getConfiguration(bootScript)

    path = cake.path.relativePath(path, configuration.baseDir)

    tasks = []
    for variant in configuration.findDefaultVariants(keywords):
      task = configuration.execute(path, variant)
      tasks.append(task)
      
    if not tasks:
      self.raiseError("No build variants for %s" % path)
    elif len(tasks) > 1:
      task = self.createTask()
      task.completeAfter(tasks)
      task.start()
      return task
    else:
      return tasks[0]
=======
    self.scriptThreadPool = cake.threadpool.ThreadPool(1)
>>>>>>> 65126d4a
  
  def addBuildSuccessCallback(self, callback):
    """Register a callback to be run if the build completes successfully.
    
    @param callback: The callback to run when the build completes
    successfully.
    @type callback: any callable
    """    
    self.buildSuccessCallbacks.append(callback)
  
  def addBuildFailureCallback(self, callback):
    """Register a callback to be run if the build fails.
    
    @param callback: The callback to run when the build fails.
    @type callback: any callable
    """    
    self.buildFailureCallbacks.append(callback)

  def onBuildSucceeded(self):
    """Execute build success callbacks.
    """    
    for callback in self.buildSuccessCallbacks:
      callback()
         
  def onBuildFailed(self):
    """Execute build failure callbacks.
    """    
    for callback in self.buildFailureCallbacks:
      callback()

  def createTask(self, func=None):
    """Construct a new task that will call the specified function.
    
    This function wraps the function in an exception handler that prints out
    the stacktrace and exception details if an exception is raised by the
    function.
    
    @param func: The function that will be called with no args by the task once
    the task has been started.
    @type func: any callable
    
    @return: The newly created Task.
    @rtype: L{Task}
    """
    if func is None:
      return cake.task.Task()
    
    def _wrapper():
      try:
        return func()
      except BuildError:
        # Assume build errors have already been reported
        raise
      except Exception, e:
        tbs = [traceback.extract_tb(sys.exc_info()[2])]

        t = task
        while t is not None:
          tb = getattr(t, "traceback", None)
          if tb is not None:
            tbs.append(t.traceback)
          t = t.parent

        tracebackString = ''.join(
          ''.join(traceback.format_list(tb)) for tb in reversed(tbs)
          )
        exceptionString = ''.join(traceback.format_exception_only(e.__class__, e))
        message = 'Unhandled Task Exception:\n%s%s' % (tracebackString, exceptionString)
        if not self.logger.debugEnabled("stack"):
          message += "Pass '-d stack' if you require a more complete stack trace.\n"    
        self.logger.outputError(message)
        raise

    task = cake.task.Task(_wrapper)

    # Set a traceback for the parent script task
    if self.logger.debugEnabled("stack"):    
      if Script.getCurrent() is not None:
        task.traceback = traceback.extract_stack()[:-1]

    return task
    
  def raiseError(self, message):
    """Log an error and raise the BuildError exception.
    
    @param message: The error message to output.
    @type message: string
    
    @raise BuildError: Raises a build error that should cause the current
    task to fail.
    """
    self.logger.outputError(message)
    raise BuildError(message)
    
<<<<<<< HEAD
=======
  def execute(self, path, variant):
    """Execute the script with the specified variant.
    
    @param path: Path of the Cake script file to execute.
    @type path: string

    @param variant: The build variant to execute this script with.
    @type variant: L{Variant} 

    @return: A Task object that completes when the script and any
    tasks it starts finish executing.
    @rtype: L{cake.task.Task}
    """

    path = os.path.normpath(path)

    key = (os.path.normcase(path), variant)

    currentScript = Script.getCurrent()
    if currentScript:
      currentVariant = currentScript.variant
    else:
      currentVariant = None
    
    self._executedLock.acquire()
    try:
      if key in self._executed:
        script = self._executed[key]
        task = script.task
      else:
        def execute():
          cake.tools.__dict__.clear()
          for name, tool in variant.tools.items():
            setattr(cake.tools, name, tool.clone())
          if variant is not currentVariant:
            self.logger.outputInfo("Building with %s\n" % str(variant))
          self.logger.outputInfo("Executing %s\n" % script.path)
          script.execute()
        task = self.createTask(execute)
        script = Script(
          path=path,
          variant=variant,
          task=task,
          engine=self,
          )
        self._executed[key] = script
        task.addCallback(
          lambda: self.logger.outputDebug(
            "script",
            "Finished %s\n" % script.path,
            )
          )
        task.start(threadPool=self.scriptThreadPool)
    finally:
      self._executedLock.release()

    return task

>>>>>>> 65126d4a
  def getByteCode(self, path):
    """Load a python file and return the compiled byte-code.
    
    @param path: The path of the python file to load.
    @type path: string
    
    @return: A code object that can be executed with the python 'exec'
    statement.
    @rtype: C{types.CodeType}
    """
    byteCode = self._byteCodeCache.get(path, None)
    if byteCode is None:
      byteCode = cake.bytecode.loadCode(path)
      self._byteCodeCache[path] = byteCode
    return byteCode
    
  def notifyFileChanged(self, path):
    """Let the engine know a file has changed.
    
    This allows the engine to invalidate any information about the file
    it may have previously cached.
    
    @param path: The path of the file that has changed.
    @type path: string
    """
    self._timestampCache.pop(path, None)
    
  def getTimestamp(self, path):
    """Get the timestamp of the file at the specified path.
    
    @param path: Path of the file whose timestamp you want.
    @type path: string
    
    @return: The timestamp in seconds since 1 Jan, 1970 UTC.
    @rtype: float 
    """
    timestamp = self._timestampCache.get(path, None)
    if timestamp is None:
      stat = os.stat(path)
      timestamp = time.mktime(time.gmtime(stat.st_mtime))
      # The above calculation truncates to the nearest second so we need to
      # re-add the fractional part back to the timestamp otherwise 
      timestamp += math.fmod(stat.st_mtime, 1)
      self._timestampCache[path] = timestamp
    return timestamp

  def updateFileDigestCache(self, path, timestamp, digest):
    """Update the internal cache of file digests with a new entry.
    
    @param path: The path of the file.
    @param timestamp: The timestamp of the file at the time the digest
    was calculated.
    @param digest: The digest of the contents of the file.
    """
    key = (path, timestamp)
    self._digestCache[key] = digest

  def getFileDigest(self, path):
    """Get the SHA1 digest of a file's contents.
    
    @param path: Path of the file to digest.
    @type path: string
    
    @return: The SHA1 digest of the file's contents.
    @rtype: string of 20 bytes
    """
    timestamp = self.getTimestamp(path)
    key = (path, timestamp)
    digest = self._digestCache.get(key, None)
    if digest is None:
      hasher = cake.hash.sha1()
      f = open(path, 'rb')
      try:
        blockSize = 512 * 1024
        data = f.read(blockSize)
        while data:
          hasher.update(data)
          data = f.read(blockSize)
      finally:
        f.close()
      digest = hasher.digest()
      self._digestCache[key] = digest
      
    return digest
    
  def getDependencyInfo(self, target):
    """Load the dependency info for the specified target.
    
    The dependency info contains information about the parameters and
    dependencies of a target at the time it was last built.
    
    @param target: The absolute path of the target.
    @type target: string
    
    @return: A DependencyInfo object for the target.
    @rtype: L{DependencyInfo}
    
    @raise EnvironmentError: if the dependency info could not be retrieved.
    """
    dependencyInfo = self._dependencyInfoCache.get(targetPath, None)
    if dependencyInfo is None:
      depPath = target + '.dep'
      
      # Read entire file at once otherwise thread-switching will kill
      # performance
      f = open(depPath, 'rb')
      try:
        dependencyString = f.read()
      finally:
        f.close()
        
      dependencyInfo = pickle.loads(dependencyString) 
      
      # Check that the dependency info is valid  
      if not isinstance(dependencyInfo, DependencyInfo):
        raise EnvironmentError("invalid dependency file")

      self._dependencyInfoCache[target] = dependencyInfo
      
    return dependencyInfo
    
  def storeDependencyInfo(self, target, dependencyInfo):
    """Store dependency info for the specified target.
    
    @param target: Absolute path of the target.
    @type target: string
    
    @param dependencyInfo: The dependency info object to store.
    @type dependencyInfo: L{DependencyInfo}
    """
    depPath = target + '.dep'
    
    dependencyString = pickle.dumps(dependencyInfo, pickle.HIGHEST_PROTOCOL)
    
    cake.filesys.makeDirs(cake.path.dirName(depPath))
    f = open(depPath, 'wb')
    try:
      f.write(dependencyString)
    finally:
      f.close()
      
    self._dependencyInfoCache[target] = dependencyInfo
    
class DependencyInfo(object):
  """Object that holds the dependency info for a target.
  
  @ivar version: The version of this dependency info.
  @type version: int
  @ivar targets: A list of target file paths.
  @type targets: list of strings
  @ivar args: The arguments used for the build.
  @type args: usually a list of string's
  """
  
  VERSION = 3
  """The most recent DependencyInfo version."""
  
  def __init__(self, targets, args):
    self.version = self.VERSION
    self.targets = targets
    self.args = args
    self.depPaths = None
    self.depTimestamps = None
    self.depDigests = None

<<<<<<< HEAD
=======
  def primeFileDigestCache(self, engine):
    """Prime the engine's file-digest cache using any cached
    information stored in this dependency info.
    """
    if self.depDigests and self.depTimestamps:
      assert len(self.depDigests) == len(self.depPaths)
      assert len(self.depTimestamps) == len(self.depPaths)
      paths = self.depPaths
      timestamps = self.depTimestamps
      digests = self.depDigests
      updateFileDigestCache = engine.updateFileDigestCache
      for i in xrange(len(paths)):
        updateFileDigestCache(paths[i], timestamps[i], digests[i])

  def calculateDigest(self, engine):
    """Calculate the digest of the sources/dependencies.

    @param engine: The engine instance.
    @type engine: L{Engine}
    @return: The current digest of the dependency info.
    @rtype: string of 20 bytes
    """
    self.primeFileDigestCache(engine)
    
    hasher = cake.hash.sha1()
    addToDigest = hasher.update
    
    encodeToUtf8 = lambda value, encode=codecs.utf_8_encode: encode(value)[0]
    getFileDigest = engine.getFileDigest 
    
    # Include the paths of the targets in the digest
    for target in self.targets:
      addToDigest(encodeToUtf8(target))
      
    # Include parameters of the build    
    addToDigest(encodeToUtf8(repr(self.args)))
    
    for path in self.depPaths:
      # Include the dependency file's path and content digest in
      # this digest.
      addToDigest(encodeToUtf8(path))
      addToDigest(getFileDigest(path))
      
    return hasher.digest()

>>>>>>> 65126d4a
class Script(object):
  """A class that represents an instance of a Cake script. 
  """
  
  _current = threading.local()
  
  def __init__(self, path, configuration, variant, engine, task, parent=None):
    """Constructor.
    
    @param path: The path to the script file.
    @param configuration: The configuration to build.
    @param variant: The variant to build.
    @param engine: The engine instance.
    @param task: A task that should complete when all tasks within
    the script have completed.
    @param parent: The parent script or None if this is the root script. 
    """
    self.path = path
    self.dir = cake.path.dirName(path)
    self.configuration = configuration
    self.variant = variant
    self.engine = engine
    self.task = task
    if parent is None:
      self.root = self
      self._included = {self.path : self}
    else:
      self.root = parent.root
      self._included = parent._included

  @staticmethod
  def getCurrent():
    """Get the current thread's currently executing script.
    
    @return: The currently executing script.
    @rtype: L{Script}
    """
    return getattr(Script._current, "value", None)
  
  @staticmethod
  def getCurrentRoot():
    """Get the current thread's root script.
    
    This is the top-level script currently being executed.
    A script may not be the top-level script if it is executed due
    to inclusion from another script.
    """
    current = Script.getCurrent()
    if current is not None:
      return current.root
    else:
      return None

  def cwd(self, *args):
    """Return the path prefixed with the current script's directory.
    """
    return cake.path.join(self.dir, *args)

  def include(self, path):
    """Include another script for execution within this script's context.
    
    A script will only be included once within a given context.
    
    @param path: The path of the file to include.
    @type path: string
    """
    if path in self._included:
      return
      
    includedScript = Script(
      path=path,
      variant=self.variant,
      engine=self.engine,
      configuration=self.configuration,
      task=self.task,
      parent=self,
      )
    self._included[path] = includedScript
    includedScript.execute()
    
  def execute(self):
    """Execute this script.
    """
    # Use an absolute path so an absolute path is embedded in the .pyc file.
    # This will make exceptions clickable in Eclipse, but it means copying
    # your .pyc files may cause their embedded paths to be incorrect.
    absPath = self.configuration.abspath(self.path)
    byteCode = self.engine.getByteCode(absPath)
    old = Script.getCurrent()
    Script._current.value = self
    try:
      exec byteCode in {}
    finally:
      Script._current.value = old

class Configuration(object):
  """A configuration is a collection of related Variants.
  
  It is typically populated by a boot.cake script.
  
  @ivar engine: The Engine this configuration object belongs to.
  @type engine: L{Engine}
  
  @ivar path: The absolute path of the boot script that was used to
  initialise this configuration.
  @type path: string
  
  @ivar dir: The absolute path of the directory containing the boot
  script.
  @type dir: string
  
  @ivar baseDir: The absolute path of the directory that all relative
  paths will be assumed to be relative to. Defaults to the directory
  of the boot script but may be overridden by the boot script.
  @type baseDir: string
  
  @ivar defaultKeywords: A dictionary of default keyword values used
  to filter the set of variants a script will be built with.
  @type defaultKeywords: dict of string -> string or list of string.
  """
  
  defaultBuildScriptName = 'build.cake'
  """The name of the build script to execute if the user asked to
  build a directory.
  """
  
  def __init__(self, path, engine):
    """Construct a new Configuration.
    
    @param path: Absolute path of the boot script that will be 
    used to initialise this configuration.
    @type path: string
    
    @param engine: The Engine object this configuration belongs to.
    @type engine: L{Engine}
    """
    self.engine = engine
    self.path = path
    self.dir = cake.path.dirName(path)
    self.baseDir = self.dir
    self._variants = {}
    self._executed = {}
    self._executedLock = threading.Lock()
    self.defaultKeywords = {}
    
  def abspath(self, path):
    """Convert a path to be absolute.
    
    @param path: The path to convert to an absolute path.
    @type path: string
    
    @return: If the path was a relative path then returns the path
    appended to self.baseDir, otherwise returns the path unchanged.
    @rtype: string
    """
    if not os.path.isabs(path):
      path = os.path.join(self.baseDir, path)
    return path
    
  def addVariant(self, variant):
    """Register a new variant with this engine.
    
    @param variant: The Variant object to register.
    @type variant: L{Variant}
    
    @param default: If True then make this newly added variant the default
    build variant.
    @type default: C{bool}
    """
    key = frozenset(variant.keywords.iteritems())
    if key in self._variants:
      raise KeyError("Already added variant with these keywords: %r" % variant)
    
    self._variants[key] = variant

  def findDefaultVariants(self, keywords={}):
    """Find all variants that match the specified keywords.
    
    Keywords not specified will assume the 'defaultKeywords' values.
    """
    mergedKeywords = dict(self.defaultKeywords)
    mergedKeywords.update(keywords)
    return self.findAllVariants(mergedKeywords)
    
  def findAllVariants(self, keywords={}):
    """Find all variants that match the specified keywords.
    
    @param keywords: A collection of keywords to match against.
    @type keywords: dictionary of string -> string or list of string
    
    @return: Sequence of Variant objects that match the keywords.
    @rtype: sequence of L{Variant}
    """
    for variant in self._variants.itervalues():
      if variant.matches(**keywords):
        yield variant
  
  def findVariant(self, keywords, baseVariant=None):
    """Find the variant that matches the specified keywords.
    
    @param keywords: A dictionary of key/value pairs the variant needs
    to match. The value can be either a string, "all", a list of
    strings or None.
    
    @param baseVariant: If specified then attempts to find the variant
    that has the same keywords as this variant when the keyword is
    not specified in 'keywords'.
    @type baseVariant: L{Variant} or C{None}
    
    @return: The variant that matches the keywords.
    @rtype: L{Variant}
    
    @raise LookupError: If no variants matched or more than one variant
    matched the criteria.
    """
    if baseVariant is None:
      results = list(self.findAllVariants(keywords))
    else:
      results = []
      getBaseValue = baseVariant.keywords.get
      for variant in self.findAllVariants(keywords):
        for key, value in variant.keywords.iteritems():
          if key not in keywords:
            baseValue = getBaseValue(key, None)
            if value != baseValue:
              break
        else:
          results.append(variant)
    
    if not results:
      raise LookupError("No variants matched criteria.")
    elif len(results) > 1:
      msg = "Found %i variants that matched criteria.\n"
      msg += "".join("- %r\n" % v for v in results)
      raise LookupError(msg)

    return results[0]

  def execute(self, path, variant):
    """Execute a build script.
    
    Uses this configuration with specified build variant.
    
    @param path: Path of the build script.
    @param variant: The variant to execute the script with.
    """
    absPath = self.abspath(path)

    if cake.filesys.isDir(absPath):
      absPath = cake.path.join(absPath, self.defaultBuildScriptName)

    path = cake.path.relativePath(absPath, self.baseDir)

    key = (os.path.normcase(path), variant)

    currentScript = Script.getCurrent()
    if currentScript:
      currentVariant = currentScript.variant
      currentConfiguration = currentScript.configuration
    else:
      currentVariant = None
      currentConfiguration = None
    
    self._executedLock.acquire()
    try:
      script = self._executed.get(key, None)
      if script is not None:
        task = script.task
      else:
        def execute():
          cake.tools.__dict__.clear()
          for name, tool in variant.tools.items():
            setattr(cake.tools, name, tool.clone())
          if self is not currentConfiguration:
            self.engine.logger.outputInfo("Building with %s - %s\n" % (self.path, variant))
          elif variant is not currentVariant:
            self.engine.logger.outputInfo("Building with %s\n" % str(variant))
          self.engine.logger.outputInfo("Executing %s\n" % script.path)
          script.execute()
        task = self.engine.createTask(execute)
        script = Script(
          path=path,
          configuration=self,
          variant=variant,
          task=task,
          engine=self.engine,
          )
        self._executed[key] = script
        task.addCallback(
          lambda: self.engine.logger.outputDebug(
            "script",
            "Finished %s\n" % script.path,
            )
          )
        task.start()
    finally:
      self._executedLock.release()

    return task

  def createDependencyInfo(self, targets, args, dependencies, calculateDigests=False):
    """Construct a new DependencyInfo object.
    
    @param targets: A list of file paths of targets.
    @type targets: list of string
    @param args: A value representing the parameters of the build.
    @type args: object
    @param dependencies: A list of file paths of dependencies.
    @type dependencies: list of string
    @param calculateDigests: Whether or not to store the digests of
    dependencies in the DependencyInfo.
    @type calculateDigests: bool
    
    @return: A DependencyInfo object.
    """
    dependencyInfo = DependencyInfo(targets=list(targets), args=args)
    paths = dependencyInfo.depPaths = list(dependencies)
    abspath = self.abspath
    paths = [abspath(p) for p in paths]
    getTimestamp = self.engine.getTimestamp
    dependencyInfo.depTimestamps = [getTimestamp(p) for p in paths]
    if calculateDigests:
      getFileDigest = self.engine.getFileDigest
      dependencyInfo.depDigests = [getFileDigest(p) for p in paths]
    return dependencyInfo

  def storeDependencyInfo(self, dependencyInfo):
    """Call this method after a target was built to save the
    dependencies of the target.
    
    @param dependencyInfo: The dependency info object to be stored.
    @type dependencyInfo: L{DependencyInfo}  
    """
    absTargetPath = self.abspath(dependencyInfo.targets[0])
    self.engine.storeDependencyInfo(absTargetPath, dependencyInfo)

  def checkDependencyInfo(self, targetPath, args):
    """Check dependency info to see if the target is up to date.
    
    The dependency info contains information about the parameters and
    dependencies of a target at the time it was last built.
    
    @param targetPath: The path of the target.
    @type targetPath: string 
    @param args: The current arguments.
    @type args: list of string 

    @return: A tuple containing the previous DependencyInfo or None if not
    found, and the string reason to build or None if the target is up
    to date.
    @rtype: tuple of (L{DependencyInfo} or None, string or None)
    """
    abspath = self.abspath
    absTargetPath = abspath(targetPath)
    try:
      dependencyInfo = self.engine.getDependencyInfo(absTargetPath)
    except EnvironmentError:
      return None, "'" + targetPath + ".dep' doesn't exist"

    if dependencyInfo.version != DependencyInfo.VERSION:
      return None, "'" + targetPath + ".dep' version has changed"

    if self.engine.forceBuild:
      return dependencyInfo, "rebuild has been forced"

    if args != dependencyInfo.args:
      return dependencyInfo, "'" + repr(args) + "' != '" + repr(dependencyInfo.args) + "'"
    
    isFile = cake.filesys.isFile
    for target in dependencyInfo.targets:
      if not isFile(abspath(target)):
        return dependencyInfo, "'" + target + "' doesn't exist"
    
    getTimestamp = self.engine.getTimestamp
    paths = dependencyInfo.depPaths
    timestamps = dependencyInfo.depTimestamps
    assert len(paths) == len(timestamps)
    for i in xrange(len(paths)):
      path = paths[i]
      try:
        if getTimestamp(abspath(path)) != timestamps[i]:
          return dependencyInfo, "'" + path + "' has changed since last build"
      except EnvironmentError:
        return dependencyInfo, "'" + path + "' no longer exists" 
    
    return dependencyInfo, None

  def primeFileDigestCache(self, dependencyInfo):
    """Prime the engine's file-digest cache using any cached
    information stored in this dependency info.
    """
    if dependencyInfo.depDigests and dependencyInfo.depTimestamps:
      paths = dependencyInfo.depPaths
      timestamps = dependencyInfo.depTimestamps
      digests = dependencyInfo.depDigests
      assert len(digests) == len(paths)
      assert len(timestamps) == len(paths)
      updateFileDigestCache = self.engine.updateFileDigestCache
      abspath = self.abspath
      for i in xrange(len(paths)):
        updateFileDigestCache(abspath(paths[i]), timestamps[i], digests[i])

  def calculateDigest(self, dependencyInfo):
    """Calculate the digest of the sources/dependencies.

    @return: The current digest of the dependency info.
    @rtype: string of 20 bytes
    """
    self.primeFileDigestCache(dependencyInfo)
    
    hasher = cake.hash.sha1()
    addToDigest = hasher.update
    
    encodeToUtf8 = lambda value, encode=codecs.utf_8_encode: encode(value)[0]
    getFileDigest = self.engine.getFileDigest
    
    # Include the paths of the targets in the digest
    for target in dependencyInfo.targets:
      addToDigest(encodeToUtf8(target))
      
    # Include parameters of the build    
    addToDigest(encodeToUtf8(repr(dependencyInfo.args)))

    abspath = self.abspath
    for path in dependencyInfo.depPaths:
      # Include the dependency file's path and content digest in
      # this digest.
      addToDigest(encodeToUtf8(path))
      addToDigest(getFileDigest(abspath(path)))
      
    return hasher.digest()<|MERGE_RESOLUTION|>--- conflicted
+++ resolved
@@ -111,9 +111,9 @@
     self.logger = logger
     self.buildSuccessCallbacks = []
     self.buildFailureCallbacks = []
-<<<<<<< HEAD
     self._searchUpCache = {}
     self._configurations = {}
+    self.scriptThreadPool = cake.threadpool.ThreadPool(1)
   
   def searchUpForFile(self, path, fileName):
     """Attempt to find a file in a particular path or any of its parent
@@ -278,9 +278,6 @@
       return task
     else:
       return tasks[0]
-=======
-    self.scriptThreadPool = cake.threadpool.ThreadPool(1)
->>>>>>> 65126d4a
   
   def addBuildSuccessCallback(self, callback):
     """Register a callback to be run if the build completes successfully.
@@ -375,67 +372,6 @@
     self.logger.outputError(message)
     raise BuildError(message)
     
-<<<<<<< HEAD
-=======
-  def execute(self, path, variant):
-    """Execute the script with the specified variant.
-    
-    @param path: Path of the Cake script file to execute.
-    @type path: string
-
-    @param variant: The build variant to execute this script with.
-    @type variant: L{Variant} 
-
-    @return: A Task object that completes when the script and any
-    tasks it starts finish executing.
-    @rtype: L{cake.task.Task}
-    """
-
-    path = os.path.normpath(path)
-
-    key = (os.path.normcase(path), variant)
-
-    currentScript = Script.getCurrent()
-    if currentScript:
-      currentVariant = currentScript.variant
-    else:
-      currentVariant = None
-    
-    self._executedLock.acquire()
-    try:
-      if key in self._executed:
-        script = self._executed[key]
-        task = script.task
-      else:
-        def execute():
-          cake.tools.__dict__.clear()
-          for name, tool in variant.tools.items():
-            setattr(cake.tools, name, tool.clone())
-          if variant is not currentVariant:
-            self.logger.outputInfo("Building with %s\n" % str(variant))
-          self.logger.outputInfo("Executing %s\n" % script.path)
-          script.execute()
-        task = self.createTask(execute)
-        script = Script(
-          path=path,
-          variant=variant,
-          task=task,
-          engine=self,
-          )
-        self._executed[key] = script
-        task.addCallback(
-          lambda: self.logger.outputDebug(
-            "script",
-            "Finished %s\n" % script.path,
-            )
-          )
-        task.start(threadPool=self.scriptThreadPool)
-    finally:
-      self._executedLock.release()
-
-    return task
-
->>>>>>> 65126d4a
   def getByteCode(self, path):
     """Load a python file and return the compiled byte-code.
     
@@ -535,7 +471,7 @@
     
     @raise EnvironmentError: if the dependency info could not be retrieved.
     """
-    dependencyInfo = self._dependencyInfoCache.get(targetPath, None)
+    dependencyInfo = self._dependencyInfoCache.get(target, None)
     if dependencyInfo is None:
       depPath = target + '.dep'
       
@@ -601,54 +537,6 @@
     self.depTimestamps = None
     self.depDigests = None
 
-<<<<<<< HEAD
-=======
-  def primeFileDigestCache(self, engine):
-    """Prime the engine's file-digest cache using any cached
-    information stored in this dependency info.
-    """
-    if self.depDigests and self.depTimestamps:
-      assert len(self.depDigests) == len(self.depPaths)
-      assert len(self.depTimestamps) == len(self.depPaths)
-      paths = self.depPaths
-      timestamps = self.depTimestamps
-      digests = self.depDigests
-      updateFileDigestCache = engine.updateFileDigestCache
-      for i in xrange(len(paths)):
-        updateFileDigestCache(paths[i], timestamps[i], digests[i])
-
-  def calculateDigest(self, engine):
-    """Calculate the digest of the sources/dependencies.
-
-    @param engine: The engine instance.
-    @type engine: L{Engine}
-    @return: The current digest of the dependency info.
-    @rtype: string of 20 bytes
-    """
-    self.primeFileDigestCache(engine)
-    
-    hasher = cake.hash.sha1()
-    addToDigest = hasher.update
-    
-    encodeToUtf8 = lambda value, encode=codecs.utf_8_encode: encode(value)[0]
-    getFileDigest = engine.getFileDigest 
-    
-    # Include the paths of the targets in the digest
-    for target in self.targets:
-      addToDigest(encodeToUtf8(target))
-      
-    # Include parameters of the build    
-    addToDigest(encodeToUtf8(repr(self.args)))
-    
-    for path in self.depPaths:
-      # Include the dependency file's path and content digest in
-      # this digest.
-      addToDigest(encodeToUtf8(path))
-      addToDigest(getFileDigest(path))
-      
-    return hasher.digest()
-
->>>>>>> 65126d4a
 class Script(object):
   """A class that represents an instance of a Cake script. 
   """
@@ -943,7 +831,7 @@
             "Finished %s\n" % script.path,
             )
           )
-        task.start()
+        task.start(threadPool=self.engine.scriptThreadPool)
     finally:
       self._executedLock.release()
 
